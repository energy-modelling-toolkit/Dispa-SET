# -*- coding: utf-8 -*-
"""
<<<<<<< HEAD
This file defines the global variables to be used in Dispa-SET such as fluids, technologies, etc.
dictionary with the common variable definitions to be used in Dispa-SET

=======
This file defines a dictionary with global variables to be used in Dispa-SET such as fluids, technologies, etc.
>>>>>>> f3941882
"""
import itertools

commons={}
# Timestep
commons['TimeStep'] = '1h'

# DispaSET technologies:
commons['Technologies'] = ['COMC', 'GTUR', 'HDAM', 'HROR', 'HPHS', 'ICEN', 'PHOT', 'STUR', 'WTOF', 'WTON', 'CAES', 'BATS',
                'BEVS', 'THMS', 'P2GS']
# List of renewable technologies:
commons['tech_renewables'] = ['WTON', 'WTOF', 'PHOT', 'HROR']
# List of storage technologies:
commons['tech_storage'] = ['HDAM', 'HPHS', 'BATS', 'BEVS', 'CAES', 'THMS']
# List of CHP types:
commons['types_CHP'] = ['extraction','back-pressure', 'p2h']
# DispaSET fuels:
commons['Fuels'] = ['BIO', 'GAS', 'HRD', 'LIG', 'NUC', 'OIL', 'PEA', 'SUN', 'WAT', 'WIN', 'WST', 'OTH', 'GEO']
# Ordered list of fuels for plotting (the first ones are negative):
commons['MeritOrder'] = ['Storage','FlowOut','GEO','NUC', 'LIG', 'HRD', 'BIO', 'GAS', 'OIL', 'PEA', 'WST', 'OTH', 'SUN', 'WIN', 'FlowIn', 'WAT']
# Colors associated with each fuel:
commons['colors'] = {'NUC': 'orange', 'LIG': 'brown', 'HRD': 'grey', 'BIO': 'darkgreen', 'GAS': 'lightcoral',
       'OIL': 'chocolate','PEA':'green', 'WST': 'dodgerblue', 'OTH':'grey', 'SUN': 'yellow', 'WIN': 'red', 'FlowIn': 'green', 'WAT': 'blue',
       'Storage': 'blue','FlowOut': 'green','GEO':'grey'}
# Hatches associated with each fuel (random):
hatches = itertools.cycle(['x', '//', '\\', '/'])
commons['hatches'] = {}
for x in commons['colors']:
    commons['hatches'][x] = next(hatches)
<|MERGE_RESOLUTION|>--- conflicted
+++ resolved
@@ -1,12 +1,6 @@
 # -*- coding: utf-8 -*-
 """
-<<<<<<< HEAD
-This file defines the global variables to be used in Dispa-SET such as fluids, technologies, etc.
-dictionary with the common variable definitions to be used in Dispa-SET
-
-=======
 This file defines a dictionary with global variables to be used in Dispa-SET such as fluids, technologies, etc.
->>>>>>> f3941882
 """
 import itertools
 
