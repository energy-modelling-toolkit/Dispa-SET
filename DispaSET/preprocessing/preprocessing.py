--- conflicted
+++ resolved
@@ -66,7 +66,7 @@
                                freq=commons['TimeStep'])
     idx_utc_noloc = idx_std - dt.timedelta(hours=1)
     idx_utc = idx_utc_noloc.tz_localize('UTC')
-    
+
     # Indexes for the whole year considered in StartDate
     idx_utc_year_noloc = pd.DatetimeIndex(start=pd.datetime(*(config['StartDate'][0],1,1,0,0)), end=pd.datetime(*(config['StartDate'][0],12,31,23,59,59)), freq=commons['TimeStep'])
 
@@ -88,7 +88,7 @@
     Load = NodeBasedTable(config['Demand'],idx_utc_noloc,config['countries'],tablename='Demand')
     # For the peak load, the whole year is considered:
     PeakLoad = NodeBasedTable(config['Demand'],idx_utc_year_noloc,config['countries'],tablename='PeakLoad').max()
-    
+
     if config['modifiers']['Demand'] != 1:
         logging.info('Scaling load curve by a factor ' + str(config['modifiers']['Demand']))
         Load = Load * config['modifiers']['Demand']
@@ -611,15 +611,9 @@
             if Plants_merged['Fuel'][i] in ['GAS', 'NUC'] and Plants_merged['PowerCapacity'][i] > 350:
                 parameters['PowerInitial']['val'][i] = (Plants_merged['PartLoadMin'][i] + 1) / 2 * \
                                                        Plants_merged['PowerCapacity'][i]
-<<<<<<< HEAD
             # Config variables:
     sets['x_config'] = ['FirstDay', 'LastDay', 'RollingHorizon Length', 'RollingHorizon LookAhead','ValueOfLostLoad','QuickStartShare','CostOfSpillage','WaterValue']
     sets['y_config'] = ['year', 'month', 'day', 'val']
-=======
-    # Config variables:
-    sets['x_config'] = ['FirstDay', 'LastDay', 'RollingHorizon Length', 'RollingHorizon LookAhead']
-    sets['y_config'] = ['year', 'month', 'day']
->>>>>>> b551f3dc
     dd_begin = idx_long[4]
     dd_end = idx_long[-2]
 
@@ -628,7 +622,7 @@
         [dd_begin.year, dd_begin.month, dd_begin.day, 0],
         [dd_end.year, dd_end.month, dd_end.day, 0],
         [0, 0, config['HorizonLength'], 0],
-        [0, 0, config['LookAhead'], 0], 
+        [0, 0, config['LookAhead'], 0],
         [0, 0, 0, 1e5],     # Value of lost load
         [0, 0, 0, 0.5],       # allowed Share of quick start units in reserve
         [0, 0, 0, 1],       # Cost of spillage (EUR/MWh)
@@ -726,7 +720,7 @@
     :param singleunit:  Set to true if the technology should remain lumped in a single unit
     :param write_gdx:   boolean defining if Inputs.gdx should be also overwritten with the new data
     :param dest_path:   Simulation environment path to write the new input data. If unspecified, no data is written!
-    :return:            New SimData dictionary 
+    :return:            New SimData dictionary
     '''
     import pickle
 
@@ -810,7 +804,7 @@
     :param value:       Absolute value of the desired capacity (! Applied only if scaling != 1 !)
     :param write_gdx:   boolean defining if Inputs.gdx should be also overwritten with the new data
     :param dest_path:   Simulation environment path to write the new input data. If unspecified, no data is written!
-    :return:            New SimData dictionary 
+    :return:            New SimData dictionary
     '''
     import pickle
 
