--- conflicted
+++ resolved
@@ -49,12 +49,9 @@
 * (1 to retrieve 0 to not)
 $setglobal RetrieveStatus 0
 
-<<<<<<< HEAD
 * Activate the flexible demand equations
 $setglobal ActivateFlexibleDemand 1
 
-=======
->>>>>>> 4b6fc939
 *===============================================================================
 *Definition of   sets and parameters
 *===============================================================================
@@ -62,29 +59,19 @@
 mk               Markets
 n                Nodes
 l                Lines
-<<<<<<< HEAD
-u                Units
-=======
 au               All Units
 u(au)           Generation units
->>>>>>> 4b6fc939
 t                Generation technologies
 tr(t)            Renewable generation technologies
 f                Fuel types
 p                Pollutants
 s(u)             Storage Units (with reservoir)
 chp(u)           CHP units
-<<<<<<< HEAD
-h                Hours
-i(h)             Subset of simulated hours for one iteration
-z(h)             Subset of all simulated hours
-=======
 p2h(au)          Power to heat units
 th(au)           Units with thermal storage
 h                Hours
 i(h)             Subset of simulated hours for one iteration
 z(h)             Subset of every simulated hour
->>>>>>> 4b6fc939
 ;
 
 Alias(mk,mkmk);
@@ -115,54 +102,16 @@
 CostShutDown(u)                  [EUR\u]    Shut-down costs
 CostStartUp(u)                   [EUR\u]    Start-up costs
 CostVariable(u,h)                [EUR\MW]   Variable costs
-<<<<<<< HEAD
-CostHeatSlack(chp,h)             [EUR\MWh]  Cost of supplying heat via other means
-CostLoadShedding(n,h)            [EUR\MWh] Cost of load shedding
-Curtailment(n)                   [n.a]    Curtailment allowed or not {1 0} at node n
-Demand(mk,n,h)                   [MW]     Demand
-Efficiency(u)                    [%]      Efficiency
-=======
 CostHeatSlack(th,h)             [EUR\MWh]  Cost of supplying heat via other means
 CostLoadShedding(n,h)            [EUR\MWh] Cost of load shedding
 Curtailment(n)                   [n.a]    Curtailment allowed or not {1 0} at node n
 Demand(mk,n,h)                   [MW]     Demand
 Efficiency(p2h,h)                  [%]      Efficiency
->>>>>>> 4b6fc939
 EmissionMaximum(n,p)             [tP]     Emission limit
 EmissionRate(u,p)                [tP\MWh] P emission rate
 FlowMaximum(l,h)                 [MW]     Line limits
 FlowMinimum(l,h)                 [MW]     Minimum flow
 Fuel(u,f)                        [n.a.]   Fuel type {1 0}
-<<<<<<< HEAD
-HeatDemand(chp,h)                [MWh\u]  Heat demand profile for chp units
-LineNode(l,n)                    [n.a.]   Incidence matrix {-1 +1}
-LoadShedding(n,h)                [MW]   Load shedding capacity
-Location(u,n)                    [n.a.]   Location {1 0}
-Markup(u,h)                      [EUR\MW]   Markup
-OutageFactor(u,h)                [%]      Outage Factor (100% = full outage)
-PartLoadMin(u)                   [%]      Minimum part load
-PowerCapacity(u)                 [MW\u]     Installed capacity
-PowerInitial(u)                  [MW\u]     Power output before initial period
-PowerMinStable(u)                [MW\u]     Minimum power output
-PriceTransmission(l,h)           [EUR\MWh]  Transmission price
-StorageChargingCapacity(u)       [MW\u]     Storage capacity
-StorageChargingEfficiency(u)     [%]      Charging efficiency
-StorageSelfDischarge(u)          [%\day]  Self-discharge of the storage units
-RampDownMaximum(u)               [MW\h\u]   Ramp down limit
-RampShutDownMaximum(u)           [MW\h\u]   Shut-down ramp limit
-RampStartUpMaximum(u)            [MW\h\u]   Start-up ramp limit
-RampStartUpMaximumH(u,h)       [MW\h\u]   Start-up ramp limit - Clustered formulation
-RampShutDownMaximumH(u,h)      [MW\h\u]   Shut-down ramp limit - Clustered formulation
-RampUpMaximum(u)                 [MW\h\u]   Ramp up limit
-Reserve(t)                       [n.a.]   Reserve technology {1 0}
-StorageCapacity(u)               [MWh\u]    Storage capacity
-StorageDischargeEfficiency(u)    [%]      Discharge efficiency
-StorageOutflow(u,h)              [MWh\u]    Storage outflows
-StorageInflow(u,h)               [MWh\u]    Storage inflows (potential energy)
-StorageInitial(u)                [MWh]    Storage level before initial period
-StorageProfile(u,h)              [MWh]    Storage level to be resepected at the end of each horizon
-StorageMinimum(u)                [MWh\u]    Storage minimum
-=======
 HeatDemand(au,h)                [MWh\u]  Heat demand profile for chp units
 LineNode(l,n)                    [n.a.]   Incidence matrix {-1 +1}
 LoadShedding(n,h)                [MW]   Load shedding capacity
@@ -191,18 +140,12 @@
 StorageInitial(au)                [MWh]    Storage level before initial period
 StorageProfile(u,h)              [MWh]    Storage level to be resepected at the end of each horizon
 StorageMinimum(au)                [MWh\u]    Storage minimum
->>>>>>> 4b6fc939
 Technology(u,t)                  [n.a.]   Technology type {1 0}
 TimeDownMinimum(u)               [h]      Minimum down time
 TimeUpMinimum(u)                 [h]      Minimum up time
 $If %RetrieveStatus% == 1 CommittedCalc(u,z)               [n.a.]   Committment status as for the MILP
-<<<<<<< HEAD
-Nunits(u)                        [n.a.]   Number of units inside the cluster (upper bound value for integer variables)
-K_QuickStart(n)                      [n.a.]   Part of the reserve that can be provided by offline quickstart units
-=======
 Nunits(au)                      [n.a.]   Number of units inside the cluster (upper bound value for integer variables)
 K_QuickStart(n)                  [n.a.]   Part of the reserve that can be provided by offline quickstart units
->>>>>>> 4b6fc939
 QuickStartPower(u,h)            [MW\h\u]   Available max capacity in tertiary regulation up from fast-starting power plants - TC formulation
 ;
 
@@ -212,12 +155,9 @@
 LoadMaximum(u,h)                 [%]     Maximum load given AF and OF
 PowerMustRun(u,h)                [MW\u]    Minimum power output
 StorageFinalMin(s)               [MWh]   Minimum storage level at the end of the optimization horizon
-<<<<<<< HEAD
 MaxFlexDemand(n)                 [MW]    Maximum value of the flexible demand parameter
 MaxOverSupply(n,h)               [MWh]   Maximum flexible demand accumultation
 AccumulatedOverSupply_inital(n)  [MWh]   Initial value of the flexible demand accumulation
-=======
->>>>>>> 4b6fc939
 ;
 
 * Scalar variables necessary to the loop:
@@ -233,10 +173,7 @@
 $LOAD mk
 $LOAD n
 $LOAD l
-<<<<<<< HEAD
-=======
 $LOAD au
->>>>>>> 4b6fc939
 $LOAD u
 $LOAD t
 $LOAD tr
@@ -244,11 +181,8 @@
 $LOAD p
 $LOAD s
 $LOAD chp
-<<<<<<< HEAD
-=======
 $LOAD p2h
 $LOAD th
->>>>>>> 4b6fc939
 $LOAD h
 $LOAD z
 $LOAD AvailabilityFactor
@@ -319,10 +253,7 @@
 p,
 s,
 chp,
-<<<<<<< HEAD
-=======
 p2h,
->>>>>>> 4b6fc939
 h,
 AvailabilityFactor,
 CHPPowerLossFactor,
@@ -388,10 +319,7 @@
 $If not %LPFormulation% == 1 INTEGER VARIABLES Committed (u,h), StartUp(u,h), ShutDown(u,h) ; Committed.UP(u,h) = Nunits(u) ; StartUp.UP(u,h) = Nunits(u) ; ShutDown.UP(u,h) = Nunits(u) ;
 
 POSITIVE VARIABLES
-<<<<<<< HEAD
 AccumulatedOverSupply(n,h) [MWh]   Accumulated oversupply due to the flexible demand
-=======
->>>>>>> 4b6fc939
 CostStartUpH(u,h)          [EUR]   Cost of starting up
 CostShutDownH(u,h)         [EUR]   cost of shutting down
 CostRampUpH(u,h)           [EUR]   Ramping cost
@@ -399,20 +327,12 @@
 CurtailedPower(n,h)        [MW]    Curtailed power at node n
 Flow(l,h)                  [MW]    Flow through lines
 Power(u,h)                 [MW]    Power output
-<<<<<<< HEAD
-PowerMaximum(u,h)          [MW]    Power output
-PowerMinimum(u,h)          [MW]    Power output
-ShedLoad(n,h)              [MW]    Shed load
-StorageInput(u,h)          [MWh]   Charging input for storage units
-StorageLevel(u,h)          [MWh]   Storage level of charge
-=======
 PowerConsumption(p2h,h)    [MW]    Power consumption by P2H units
 PowerMaximum(u,h)          [MW]    Power output
 PowerMinimum(u,h)          [MW]    Power output
 ShedLoad(n,h)              [MW]    Shed load
 StorageInput(au,h)        [MWh]   Charging input for storage units
 StorageLevel(au,h)        [MWh]   Storage level of charge
->>>>>>> 4b6fc939
 LL_MaxPower(n,h)           [MW]    Deficit in terms of maximum power
 LL_RampUp(u,h)             [MW]    Deficit in terms of ramping up for each plant
 LL_RampDown(u,h)           [MW]    Deficit in terms of ramping down
@@ -425,42 +345,27 @@
 Reserve_2U(u,h)            [MW]    Spinning reserve up
 Reserve_2D(u,h)            [MW]    Spinning reserve down
 Reserve_3U(u,h)            [MW]    Non spinning quick start reserve up
-<<<<<<< HEAD
-Heat(chp,h)                [MW]    Heat output by chp plant
-HeatSlack(chp,h)           [MW]    Heat satisfied by other sources
-=======
 Heat(au,h)                [MW]    Heat output by chp plant
 HeatSlack(au,h)           [MW]    Heat satisfied by other sources
->>>>>>> 4b6fc939
 WaterSlack(s)              [MWh]   Unsatisfied water level constraint
 ;
 
 free variable
 SystemCostD                ![EUR]   Total system cost for one optimization period
-<<<<<<< HEAD
 DemandModulation(n,h)      [MW] Difference between the flexible demand and the baseline
-=======
->>>>>>> 4b6fc939
 ;
 
 *===============================================================================
 *Assignment of initial values
 *===============================================================================
 
-<<<<<<< HEAD
-=======
-
->>>>>>> 4b6fc939
+
 *Initial commitment status
 CommittedInitial(u)=0;
 CommittedInitial(u)$(PowerInitial(u)>0)=1;
 
 * Definition of the minimum stable load:
-<<<<<<< HEAD
-PowerMinStable(u) = PartLoadMin(u)*PowerCapacity(u);
-=======
 PowerMinStable(au) = PartLoadMin(au)*PowerCapacity(au);
->>>>>>> 4b6fc939
 
 LoadMaximum(u,h)= AvailabilityFactor(u,h)*(1-OutageFactor(u,h));
 
@@ -476,22 +381,16 @@
 * Part of the reserve that can be provided by offline quickstart units:
 K_QuickStart(n) = Config("QuickStartShare","val");
 
-<<<<<<< HEAD
 * Flexible Demand
 MaxFlexDemand(n) = smax(h,Demand("Flex",n,h));
 MaxOverSupply(n,h) = Config("DemandFlexibility","val") * Demand("Flex",n,h);
 AccumulatedOverSupply_inital(n) = 0;
 
-=======
->>>>>>> 4b6fc939
 $If %Verbose% == 1 Display RampStartUpMaximum, RampShutDownMaximum, CommittedInitial;
 
 $offorder
 
-<<<<<<< HEAD
-=======
-
->>>>>>> 4b6fc939
+
 *===============================================================================
 *Declaration and definition of equations
 *===============================================================================
@@ -518,11 +417,8 @@
 EQ_Demand_balance_2U
 EQ_Demand_balance_3U
 EQ_Demand_balance_2D
-<<<<<<< HEAD
-=======
 EQ_P2H
 EQ_Max_P2H
->>>>>>> 4b6fc939
 EQ_Power_must_run
 EQ_Power_available
 EQ_Reserve_2U_capability
@@ -542,14 +438,11 @@
 EQ_Force_Commitment
 EQ_Force_DeCommitment
 EQ_LoadShedding
-<<<<<<< HEAD
 EQ_Flexible_Demand
 EQ_Flexible_Demand_Max
 EQ_Flexible_Demand_Modulation_Min
 EQ_Flexible_Demand_Modulation_Max
 EQ_No_Flexible_Demand
-=======
->>>>>>> 4b6fc939
 $If %RetrieveStatus% == 1 EQ_CommittedCalc
 ;
 
@@ -591,11 +484,7 @@
          +sum(u,CostVariable(u,i) * Power(u,i))
          +sum(l,PriceTransmission(l,i)*Flow(l,i))
          +sum(n,CostLoadShedding(n,i)*ShedLoad(n,i))
-<<<<<<< HEAD
-         +sum(chp, CostHeatSlack(chp,i) * HeatSlack(chp,i))
-=======
          +sum(th, CostHeatSlack(th,i) * HeatSlack(th,i))
->>>>>>> 4b6fc939
          +sum(chp, CostVariable(chp,i) * CHPPowerLossFactor(chp) * Heat(chp,i))
          +Config("ValueOfLostLoad","val")*(sum(n,LL_MaxPower(n,i)+LL_MinPower(n,i)))
          +0.8*Config("ValueOfLostLoad","val")*(sum(n,LL_2U(n,i)+LL_2D(n,i)+LL_3U(n,i)))
@@ -682,22 +571,15 @@
          sum(u,Power(u,i)*Location(u,n))
           +sum(l,Flow(l,i)*LineNode(l,n))
          =E=
-<<<<<<< HEAD
          Demand("DA",n,i) + Demand("Flex",n,i)
          +DemandModulation(n,i)
          +sum(s,StorageInput(s,i)*Location(s,n))
          -ShedLoad(n,i)
-=======
-         Demand("DA",n,i)
-         +sum(s,StorageInput(s,i)*Location(s,n))
-         -ShedLoad(n,i)
          +sum(p2h,PowerConsumption(p2h,i)*Location(p2h,n))
->>>>>>> 4b6fc939
          -LL_MaxPower(n,i)
          +LL_MinPower(n,i)
 ;
 
-<<<<<<< HEAD
 * Energy balance at the level of the flexible demand, considered as a storage capacity
 EQ_Flexible_Demand(n,i)..
          DemandModulation(n,i)
@@ -735,8 +617,6 @@
          0
 ;
 
-=======
->>>>>>> 4b6fc939
 *Hourly demand balance in the upwards spinning reserve market for each node
 EQ_Demand_balance_2U(n,i)..
          sum((u,t),Reserve_2U(u,i)*Technology(u,t)*Reserve(t)*Location(u,n))
@@ -920,22 +800,6 @@
          CHPMaxHeat(chp)*Nunits(chp)
 ;
 
-<<<<<<< HEAD
-EQ_CHP_demand_satisfaction(chp,i)..
-         Heat(chp,i) + HeatSlack(chp,i)
-         =E=
-         HeatDemand(chp,i)
-;
-
-*Heat Storage balance
-EQ_Heat_Storage_balance(chp,i)..
-          StorageInitial(chp)$(ord(i) = 1)
-         +StorageLevel(chp,i-1)$(ord(i) > 1)
-         +StorageInput(chp,i)
-         =E=
-         StorageLevel(chp,i)
-         +Heat(chp,i) + StorageSelfDischarge(chp) * StorageLevel(chp,i)/24
-=======
 * Power to heat units
 EQ_P2H(p2h,i)..
          StorageInput(p2h,i)
@@ -964,24 +828,10 @@
          =E=
          StorageLevel(th,i)
          +Heat(th,i) + StorageSelfDischarge(th) * StorageLevel(th,i)/24
->>>>>>> 4b6fc939
 ;
 * The self-discharge proportional to the charging level is a bold hypothesis, but it avoids keeping self-discharging if the level reaches zero
 
 *Storage level must be above a minimum
-<<<<<<< HEAD
-EQ_Heat_Storage_minimum(chp,i)..
-         StorageMinimum(chp)*Nunits(chp)
-         =L=
-         StorageLevel(chp,i)
-;
-
-*Storage level must below storage capacity
-EQ_Heat_Storage_level(chp,i)..
-         StorageLevel(chp,i)
-         =L=
-         StorageCapacity(chp)*Nunits(chp)
-=======
 EQ_Heat_Storage_minimum(th,i)..
          StorageMinimum(th)*Nunits(th)
          =L=
@@ -993,7 +843,6 @@
          StorageLevel(th,i)
          =L=
          StorageCapacity(th)*Nunits(th)
->>>>>>> 4b6fc939
 ;
 
 * Minimum level at the end of the optimization horizon:
@@ -1026,11 +875,8 @@
 EQ_Demand_balance_2D,
 EQ_Demand_balance_3U,
 $If not %LPFormulation% == 1 EQ_Power_must_run,
-<<<<<<< HEAD
-=======
 EQ_P2H,
 EQ_Max_P2H,
->>>>>>> 4b6fc939
 EQ_Power_available,
 EQ_Heat_Storage_balance,
 EQ_Heat_Storage_minimum,
@@ -1052,14 +898,11 @@
 EQ_Force_Commitment,
 EQ_Force_DeCommitment,
 EQ_LoadShedding,
-<<<<<<< HEAD
 $If %ActivateFlexibleDemand% == 1 EQ_Flexible_Demand,
 $If %ActivateFlexibleDemand% == 1 EQ_Flexible_Demand_Max,
 $if not %ActivateFlexibleDemand% == 1 EQ_No_Flexible_Demand,
 EQ_Flexible_Demand_Modulation_Min,
 EQ_Flexible_Demand_Modulation_Max,
-=======
->>>>>>> 4b6fc939
 $If %RetrieveStatus% == 1 EQ_CommittedCalc
 /
 ;
@@ -1130,11 +973,8 @@
          StorageInitial(s) =   sum(i$(ord(i)=LastKeptHour-FirstHour+1),StorageLevel.L(s,i));
          StorageInitial(chp) =   sum(i$(ord(i)=LastKeptHour-FirstHour+1),StorageLevel.L(chp,i));
 
-<<<<<<< HEAD
 $If %ActivateFlexibleDemand% == 1 AccumulatedOverSupply_inital(n) = sum(i$(ord(i)=LastKeptHour-FirstHour+1),AccumulatedOverSupply.L(n,i));
 
-=======
->>>>>>> 4b6fc939
 
 *Loop variables to display after solving:
 $If %Verbose% == 1 Display LastKeptHour,PowerInitial,CostStartUpH.L,CostShutDownH.L,CostRampUpH.L;
@@ -1151,30 +991,17 @@
 
 PARAMETER
 OutputCommitted(u,h)
-<<<<<<< HEAD
-OutputHeat(chp,h)
-OutputFlow(l,h)
-OutputPower(u,h)
-OutputStorageInput(u,h)
-OutputStorageLevel(u,h)
-=======
 OutputFlow(l,h)
 OutputPower(u,h)
 OutputPowerConsumption(p2h,h)
 OutputStorageInput(au,h)
 OutputStorageLevel(au,h)
->>>>>>> 4b6fc939
 OutputSystemCost(h)
 OutputSpillage(s,h)
 OutputShedLoad(n,h)
 OutputCurtailedPower(n,h)
-<<<<<<< HEAD
 $If %ActivateFlexibleDemand% == 1 OutputDemandModulation(n,h)
 ShadowPrice(n,h)
-=======
-ShadowPrice(n,h)
-HeatShadowPrice(au,h)
->>>>>>> 4b6fc939
 LostLoad_MaxPower(n,h)
 LostLoad_MinPower(n,h)
 LostLoad_2D(n,h)
@@ -1183,28 +1010,15 @@
 LostLoad_RampUp(n,h)
 LostLoad_RampDown(n,h)
 OutputGenMargin(n,h)
-<<<<<<< HEAD
-OutputHeat(chp,h)
-OutputHeatSlack(chp,h)
-=======
 OutputHeat(au,h)
 OutputHeatSlack(au,h)
 LostLoad_WaterSlack(s)
 StorageShadowPrice(au,h)
->>>>>>> 4b6fc939
 ;
 
 OutputCommitted(u,z)=Committed.L(u,z);
 OutputFlow(l,z)=Flow.L(l,z);
 OutputPower(u,z)=Power.L(u,z);
-<<<<<<< HEAD
-OutputHeat(chp,z)=Heat.L(chp,z);
-OutputHeatSlack(chp,z)=HeatSlack.L(chp,z);
-OutputStorageInput(s,z)=StorageInput.L(s,z);
-OutputStorageInput(chp,z)=StorageInput.L(chp,z);
-OutputStorageLevel(s,z)=StorageLevel.L(s,z);
-OutputStorageLevel(chp,z)=StorageLevel.L(chp,z);
-=======
 OutputPowerConsumption(p2h,z)=PowerConsumption.L(p2h,z);
 OutputHeat(au,z)=Heat.L(au,z);
 OutputHeatSlack(au,z)=HeatSlack.L(au,z);
@@ -1212,15 +1026,11 @@
 OutputStorageInput(th,z)=StorageInput.L(th,z);
 OutputStorageLevel(s,z)=StorageLevel.L(s,z);
 OutputStorageLevel(th,z)=StorageLevel.L(th,z);
->>>>>>> 4b6fc939
 OutputSystemCost(z)=SystemCost.L(z);
 OutputSpillage(s,z)  = Spillage.L(s,z) ;
 OutputShedLoad(n,z) = ShedLoad.L(n,z);
 OutputCurtailedPower(n,z)=CurtailedPower.L(n,z);
-<<<<<<< HEAD
 $If %ActivateFlexibleDemand% == 1 OutputDemandModulation(n,z)=DemandModulation.L(n,z);
-=======
->>>>>>> 4b6fc939
 LostLoad_MaxPower(n,z)  = LL_MaxPower.L(n,z);
 LostLoad_MinPower(n,z)  = LL_MinPower.L(n,z);
 LostLoad_2D(n,z) = LL_2D.L(n,z);
@@ -1229,22 +1039,16 @@
 LostLoad_RampUp(n,z)    = sum(u,LL_RampUp.L(u,z)*Location(u,n));
 LostLoad_RampDown(n,z)  = sum(u,LL_RampDown.L(u,z)*Location(u,n));
 ShadowPrice(n,z) = EQ_Demand_balance_DA.m(n,z);
-<<<<<<< HEAD
-=======
 HeatShadowPrice(au,z) = EQ_CHP_demand_satisfaction.m(au,z);
 LostLoad_WaterSlack(s) = WaterSlack.L(s);
 StorageShadowPrice(s,z) = EQ_Storage_balance.m(s,z);
 StorageShadowPrice(th,z) = EQ_Heat_Storage_balance.m(th,z);
->>>>>>> 4b6fc939
 
 EXECUTE_UNLOAD "Results.gdx"
 OutputCommitted,
 OutputFlow,
 OutputPower,
-<<<<<<< HEAD
-=======
 OutputPowerConsumption,
->>>>>>> 4b6fc939
 OutputHeat,
 OutputHeatSlack,
 OutputStorageInput,
@@ -1253,10 +1057,7 @@
 OutputSpillage,
 OutputShedLoad,
 OutputCurtailedPower,
-<<<<<<< HEAD
 $If %ActivateFlexibleDemand% == 1 OutputDemandModulation,
-=======
->>>>>>> 4b6fc939
 OutputGenMargin,
 LostLoad_MaxPower,
 LostLoad_MinPower,
@@ -1266,11 +1067,6 @@
 LostLoad_RampUp,
 LostLoad_RampDown,
 ShadowPrice,
-<<<<<<< HEAD
-status
-;
-
-=======
 HeatShadowPrice,
 LostLoad_WaterSlack,
 StorageShadowPrice,
@@ -1279,7 +1075,6 @@
 
 display OutputPowerConsumption, heat.L, heatslack.L, powerconsumption.L;
 
->>>>>>> 4b6fc939
 $onorder
 * Exit here if the PrintResult option is set to 0:
 $if not %PrintResults%==1 $exit
@@ -1309,10 +1104,7 @@
 EXECUTE 'GDXXRW.EXE "Results.gdx" O="Results.xlsx" Squeeze=N par=OutputCommitted rng=Committed!A1 rdim=1 cdim=1'
 EXECUTE 'GDXXRW.EXE "Results.gdx" O="Results.xlsx" Squeeze=N par=OutputFlow rng=Flow!A1 rdim=1 cdim=1'
 EXECUTE 'GDXXRW.EXE "Results.gdx" O="Results.xlsx" Squeeze=N par=OutputPower rng=Power!A5 epsout=0 rdim=1 cdim=1'
-<<<<<<< HEAD
-=======
 EXECUTE 'GDXXRW.EXE "Results.gdx" O="Results.xlsx" Squeeze=N par=OutputPowerConsumption rng=Power!A5 epsout=0 rdim=1 cdim=1'
->>>>>>> 4b6fc939
 EXECUTE 'GDXXRW.EXE "Results.gdx" O="Results.xlsx" Squeeze=N par=OutputStorageInput rng=StorageInput!A1 rdim=1 cdim=1'
 EXECUTE 'GDXXRW.EXE "Results.gdx" O="Results.xlsx" Squeeze=N par=OutputStorageLevel rng=StorageLevel!A1 rdim=1 cdim=1'
 EXECUTE 'GDXXRW.EXE "Results.gdx" O="Results.xlsx" Squeeze=N par=OutputSystemCost rng=SystemCost!A1 rdim=1 cdim=0'
@@ -1351,4 +1143,4 @@
 
 display day,FirstHour,LastHour,LastKeptHour;
 Display StorageFinalMin,PowerInitial,CommittedInitial,StorageFinalMin;
-Display Flow.L,Power.L,Committed.L,ShedLoad.L,StorageLevel.L,StorageInput.L,SystemCost.L,Spillage.L,StorageLevel.L,StorageInput.L,LL_MaxPower.L,LL_MinPower.L,LL_2U.L,LL_2D.L,LL_RampUp.L,LL_RampDown.L;
+Display Flow.L,Power.L,Committed.L,ShedLoad.L,StorageLevel.L,StorageInput.L,SystemCost.L,Spillage.L,StorageLevel.L,StorageInput.L,LL_MaxPower.L,LL_MinPower.L,LL_2U.L,LL_2D.L,LL_RampUp.L,LL_RampDown.L;