"""
This file gathers different functions used in the DispaSET pre-processing tools

@author: Sylvain Quoilin (sylvain.quoilin@ec.europa.eu)
"""

from __future__ import division

import logging
import os
import shutil
import sys

import numpy as np
import pandas as pd

from ..misc.gdx_handler import write_variables
from ..misc.str_handler import clean_strings, shrink_to_64


def pd_timestep(hours):
    """
    Function that converts time steps in hours into pandas frequencies (e.g '1h', '15min', ...)
    """
    if not isinstance(hours,(int,float)):
        logging.critical('Time steps must be provided in hours (integer or float number')
        sys.exit(1)
    if hours==1:
        return '1h'
    elif hours==0.25:
        return '15min'
    elif hours==24:
        return '24h'
    else:
        return ''


def EfficiencyTimeSeries(config,plants,Temperatures):
    """
    Function that calculates an efficiency time series for each unit
    In case of generation unit, the efficiency is constant in time (for now)
    In case of of p2h units, the efficicncy is defined as the COP, which can be
    temperature-dependent or not
    If it is temperature-dependent, the formula is:
        COP = COP_nom + coef_a * (T-T_nom) + coef_b * (T-T_nom)^2

    :param plants:          Pandas dataframe with the original list of units
    :param Temperatures:    Dataframe with the temperature for all relevant units

    :returns:               Dataframe with a time series of the efficiency for each unit
    """
    Efficiencies = pd.DataFrame(columns = plants.index,index=config['idx_long'])
    for u in plants.index:
        z = plants.loc[u,'Zone']
        if plants.loc[u,'Technology'] == 'P2HT' and 'Tnominal' in plants:
            eff = plants.loc[u,'COP'] + plants.loc[u,'coef_COP_a'] * (Temperatures[z] - plants.loc[u,'Tnominal']) + \
                  plants.loc[u,'coef_COP_b'] * (Temperatures[z] - plants.loc[u,'Tnominal'])**2
        elif plants.loc[u,'Technology'] == 'P2HT':
            eff = plants.loc[u,'COP']
        else:
            eff = plants.loc[u,'Efficiency']
        Efficiencies[u] = eff
    return Efficiencies


def select_units(units,config):
    """
    Function returning a new list of units by removing the ones that have unknown
    technology, zero capacity, or unknown zone

    :param units:       Pandas dataframe with the original list of units
    :param config:      Dispa-SET config dictionnary
    :return:            New list of units
    """
    for unit in units.index:
        if units.loc[unit,'Technology'] == 'Other':
            logging.warning('Removed Unit ' + str(units.loc[unit,'Unit']) + ' since its technology is unknown')
            units.drop(unit,inplace=True)
        elif units.loc[unit,'PowerCapacity'] == 0 and units.loc[unit,'STOMaxChargingPower'] == 0:
            logging.warning('Removed Unit ' + str(units.loc[unit,'Unit']) + ' since it has a null capacity')
            units.drop(unit,inplace=True)
        elif units.loc[unit,'Zone'] not in config['zones']:
            logging.warning('Removed Unit ' + str(units.loc[unit,'Unit']) + ' since its zone (' + str(units.loc[unit,'Zone'])+ ') is not in the list of zones')    
            units.drop(unit,inplace=True)
    units.index = range(len(units))
    return units


def incidence_matrix(sets, set_used, parameters, param_used):
    """
    This function generates the incidence matrix of the lines within the nodes
    A particular case is considered for the node "Rest Of the World", which is no explicitely defined in DispaSET
    """
    for i,l in enumerate(sets[set_used]):
        [from_node, to_node] = l.split('->')
        if (from_node.strip() in sets['n']) and (to_node.strip() in sets['n']):
            parameters[param_used]['val'][i, sets['n'].index(to_node.strip())] = 1
            parameters[param_used]['val'][i, sets['n'].index(from_node.strip())] = -1
        elif (from_node.strip() in sets['n']) and (to_node.strip() == 'RoW'):
            parameters[param_used]['val'][i, sets['n'].index(from_node.strip())] = -1
        elif (from_node.strip() == 'RoW') and (to_node.strip() in sets['n']):
            parameters[param_used]['val'][i, sets['n'].index(to_node.strip())] = 1
        else:
            logging.error("The line " + str(l) + " contains unrecognized nodes (" + from_node.strip() + ' or ' + to_node.strip() + ")")

    return parameters[param_used]


def interconnections(Simulation_list, NTC_inter, Historical_flows):
    """
    Function that checks for the possible interconnections of the zones included
    in the simulation. If the interconnections occurs between two of the zones
    defined by the user to perform the simulation with, it extracts the NTC between
    those two zones. If the interconnection occurs between one of the zones
    selected by the user and one country outside the simulation, it extracts the
    physical flows; it does so for each pair (country inside-country outside) and
    sums them together creating the interconnection of this country with the RoW.

    :param Simulation_list:     List of simulated zones
    :param NTC:                 Day-ahead net transfer capacities (pd dataframe)
    :param Historical_flows:    Historical flows (pd dataframe)
    """
    index = NTC_inter.index.tz_localize(None).intersection(Historical_flows.index.tz_localize(None))
    if len(index)==0:
        logging.error('The two input dataframes (NTCs and Historical flows) must have the same index. No common values have been found')
        sys.exit(1)
    elif len(index) < len(NTC_inter) or len(index) < len(Historical_flows):
        diff = np.maximum(len(Historical_flows),len(NTC_inter)) - len(index)
        logging.warning('The two input dataframes (NTCs and Historical flows) do not share the same index, although some values are common. The intersection has been considered and ' + str(diff) + ' data points have been lost')
    # Checking that all values are positive:
    if (NTC_inter.values < 0).any():
        pos = np.where(NTC_inter.values < 0)
        logging.warning('At least one NTC value is negative, for example in line ' + str(NTC_inter.columns[pos[1][0]]) + ' and time step ' + str(NTC_inter.index[pos[0][0]]))
    if (Historical_flows.values < 0).any():
        pos = np.where(Historical_flows.values < 0)
        logging.warning('At least one historical flow is negative, for example in line ' + str(Historical_flows.columns[pos[1][0]]) + ' and time step ' + str(Historical_flows.index[pos[0][0]]))
    all_connections = []
    simulation_connections = []
    # List all connections from the dataframe headers:
    ConList = Historical_flows.columns.tolist() + [x for x in NTC_inter.columns.tolist() if x not in Historical_flows.columns.tolist()]
    for connection in ConList:
        z = connection.split(' -> ')
        if z[0] in Simulation_list:
            all_connections.append(connection)
            if z[1] in Simulation_list:
                simulation_connections.append(connection)
        elif z[1] in Simulation_list:
            all_connections.append(connection)

    df_zones_simulated = pd.DataFrame(index=index)
    for interconnection in simulation_connections:
        if interconnection in NTC_inter.columns:
            df_zones_simulated[interconnection] = NTC_inter[interconnection]
            logging.info('Detected interconnection ' + interconnection + '. The historical NTCs will be imposed as maximum flow value')
    interconnections1 = df_zones_simulated.columns

    # Display a warning if a zone is isolated:
    for z in Simulation_list:
        if not any([z in conn for conn in interconnections1]) and len(Simulation_list)>1:
            logging.warning('Zone ' + z + ' does not appear to be connected to any other zone in the NTC table. It should be simulated in isolation')

    df_RoW_temp = pd.DataFrame(index=index)
    connNames = []
    for interconnection in all_connections:
        if interconnection in Historical_flows.columns and interconnection not in simulation_connections:
            df_RoW_temp[interconnection] = Historical_flows[interconnection]
            connNames.append(interconnection)

    compare_set = set()
    for k in connNames:
        if not k[0:2] in compare_set and k[0:2] in Simulation_list:
            compare_set.add(k[0:2])

    df_zones_RoW = pd.DataFrame(index=index)
    while compare_set:
        nameToCompare = compare_set.pop()
        exports = []
        imports = []
        for name in connNames:
            if nameToCompare[0:2] in name[0:2]:
                exports.append(connNames.index(name))
                logging.info('Detected interconnection ' + name + ', happening between a simulated zone and the rest of the world. The historical flows will be imposed to the model')
            elif nameToCompare[0:2] in name[6:8]:
                imports.append(connNames.index(name))
                logging.info('Detected interconnection ' + name + ', happening between the rest of the world and a simulated zone. The historical flows will be imposed to the model')

        flows_out = pd.concat(df_RoW_temp[connNames[exports[i]]] for i in range(len(exports)))
        flows_out = flows_out.groupby(flows_out.index).sum()
        flows_out.name = nameToCompare + ' -> RoW'
        df_zones_RoW[nameToCompare + ' -> RoW'] = flows_out
        flows_in = pd.concat(df_RoW_temp[connNames[imports[j]]] for j in range(len(imports)))
        flows_in = flows_in.groupby(flows_in.index).sum()
        flows_in.name = 'RoW -> ' + nameToCompare
        df_zones_RoW['RoW -> ' + nameToCompare] = flows_in
    interconnections2 = df_zones_RoW.columns
    inter = list(interconnections1) + list(interconnections2)
    return (df_zones_simulated, df_zones_RoW, inter)

## Helpers

def _mylogspace(low, high, N):
    """
    Self-defined logspace function in which low and high are the first and last values of the space
    """
    # shifting all values so that low = 1
    space = np.logspace(0, np.log10(high + low + 1), N) - (low + 1)
    return (space)


def _find_nearest(array, value):
    """
    Self-defined function to find the index of the nearest value in a vector
    """
    idx = (np.abs(array - value)).argmin()
    return idx


def _reverse_dict(dict_):
    """
    Reverse Dictionary (Key, Value) to (Value, Key)
    :param dict_:     Dictionary to reverse

    """
    new_dic = {}
    for k, v in dict_.items():
        for x in v:
            new_dic[x] = k
    return new_dic


def _split_list(list_):
    """
    Split list elements into string with " - " seperator 
    :param list_:     List to split

    """
    res = str()
    # remove empty elements from the list:
    newlist = [l for l in list_ if (str(l)!='nan') and (str(l)!='')]
    for l in newlist:
        if l != newlist[-1]:
            res += str(l) + " - "
        else:
            res += str(l)
    return res


def _list2dict(list_, agg): return {key: agg for key in list_} 


def _flatten_list(l):
    """
    Function that unfolds nested lists
    Example: 
        [1, 3, ['aa','bb'],4] is turned into [1,3, 'aa', 'bb', 4]
    """
    flat_list = []
    for sublist in l:
        if isinstance(sublist,list):
            for item in sublist:
                flat_list.append(item)
        else:
            flat_list.append(sublist)
    return flat_list


def _merge_two_dicts(x, y):
    """Given two dicts, merge them into a new dict as a shallow copy.
    Used for compatibility Python 2 and 3
    inspired by: https://stackoverflow.com/questions/38987/how-to-merge-two-dictionaries-in-a-single-expression 
    """
    z = x.copy()
    z.update(y)
    return z


def _get_index(df_, idx):
    former_indexes = [_flatten_list(list(df_.loc[i]['FormerIndexes'].values)) for i in idx]
    former_units = [_flatten_list(list(df_.loc[i]['FormerUnits'].values)) for i in idx]
    return former_indexes,former_units


def _create_mapping(merged_df):
    mapping = {"NewIndex": {}, "FormerIndexes": {}}
    mapping['FormerIndexes'] = merged_df['FormerIndexes'].to_dict()
    mapping['NewIndex'] = _reverse_dict(mapping['FormerIndexes'])
    return mapping


def _new_unit_names(df_merged, df_, string_keys):
    # if merged unit, create name -> else take old name for unit
    keys = ['FormerIndexes'] + string_keys
    create_unit_name = lambda x: str(x.FormerIndexes) + " - " + df_.iloc[x.FormerIndexes[0]]['Unit'] if len(x.FormerIndexes) == 1 else shrink_to_64(clean_strings(_split_list(list(x[keys].values))))
    df_merged['Unit'] = df_merged.apply(create_unit_name, axis=1)
    return df_merged.set_index('Unit', drop=False)
    
    
def group_plants(plants, method, df_grouped=False, group_list = ['Zone', 'Technology', 'Fuel', 'CHPType']):
    """
    This function returns the final dataframe with the merged units and their characteristics

    :param plants:          Pandas dataframe with each power plant and their characteristics (following the DispaSET format)
    :param method:          Select clustering method ('Standard'/'LP'/None)
    :param df_grouped:      Set to True if this plants dataframe has already been grouped and contains the column "FormerIndexes"
    :param group_list:      List of columns whose values must be identical in order to group two units
    :return:                A list with the merged plants and the mapping between the original and merged units

    """
    # Definition of the merged power plants dataframe:
    plants_merged = pd.DataFrame(columns=plants.columns)
    grouped = plants.groupby(group_list, as_index=False)
    agg_dict = create_agg_dict(plants, method=method)
    plants_merged = plants_merged.append(grouped.agg(agg_dict))
    idx = [list(i.values) for i in list(grouped.groups.values())]
    if df_grouped == False:
        plants_merged['FormerIndexes'] = [list(plants.loc[i]['index'].values) for i in idx]
        plants_merged['FormerUnits'] = [list(plants.loc[i]['Unit'].values) for i in idx]

    else:
         # case in which the plants have already been clustered once => nested lists in FormerIndexes
        former_indexes, former_units = _get_index(plants, idx)
        plants_merged['FormerIndexes']= list(former_indexes)
        plants_merged['FormerUnits'] = list(former_units)
    return plants_merged

def create_agg_dict(df_, method="Standard"):
    """
    This function returns a dictionnary with the proper aggregation method
    for each columns of the units table, depending on the clustering method

    Author: Matthias Zech
    """
    
    # lambda functions for other aggregations than standard aggregators like min/max,...
    wm_pcap = lambda x: np.average(x.astype(float), weights=df_.loc[x.index, "PowerCapacity"]) # weighted mean with weight=PowerCapacity
    wm_nunit = lambda x: np.average(x.astype(float), weights=df_.loc[x.index, "Nunits"]) # weighted mean with weight=NUnits
    get_ramping_cost = lambda x: wm_pcap((1 - df_.loc[x.index, "PartLoadMin"]) * x  + df_.loc[x.index, "StartUpCost"]/df_.loc[x.index, "PowerCapacity"])
    min_load = lambda x: np.min(x * df_.loc[x.index, "PowerCapacity"])/df_.loc[x.index, "PowerCapacity"].sum()
    
    if method in ("Standard", "MILP"):
        sum_cols = ["PowerCapacity", "STOCapacity", "STOMaxChargingPower", "InitialPower", "CHPMaxHeat"]
        weighted_avg_cols = [
                        "RampUpRate",
                        "RampDownRate",
                        "MinUpTime",
                        "MinDownTime",
                        "NoLoadCost",
                        "Efficiency",
                        "MinEfficiency",
                        "STOChargingEfficiency",
                        "CO2Intensity",
                        "STOSelfDischarge",
                        "CHPPowerToHeat",
                        "CHPPowerLossFactor",
                        'COP',
                        'TNominal',
                        'coef_COP_a',
                        'coef_COP_b'  
                    ]
        min_cols = ["StartUpTime"]
        ramping_cost = ["RampingCost"]
        nunits = ["Nunits"]

        # Define aggregators
        agg_dict = _list2dict(sum_cols, 'sum')
        agg_dict = _merge_two_dicts(agg_dict, _list2dict(weighted_avg_cols, wm_pcap))
        agg_dict = _merge_two_dicts(agg_dict, _list2dict(min_cols, 'min'))
        agg_dict = _merge_two_dicts(agg_dict, _list2dict(['PartLoadMin'], min_load))
        agg_dict = _merge_two_dicts(agg_dict, _list2dict(ramping_cost, get_ramping_cost))
        agg_dict = _merge_two_dicts(agg_dict, _list2dict(nunits, lambda x: 1))
        agg_dict = dict((k,v) for k,v in agg_dict.items() if k in df_.columns) # remove unnecesary columns
        return agg_dict
    
    elif method == "LP clustered":
        sum_cols = ["PowerCapacity", "STOCapacity", "STOMaxChargingPower", "InitialPower", "CHPMaxHeat"]
        weighted_avg_cols = [
                                "RampUpRate",
                                "RampDownRate",
                                "MinUpTime",
                                "MinDownTime",
                                "NoLoadCost",
                                "Efficiency",
                                "MinEfficiency",
                                "STOChargingEfficiency",
                                "CO2Intensity",
                                "STOSelfDischarge",
                                "CHPPowerToHeat",
                                "CHPPowerLossFactor",
                                'COP',
                                'TNominal',
                                'coef_COP_a',
                                'coef_COP_b'  
                            ]
        min_cols = ["StartUpTime"]
        ramping_cost = ["RampingCost"]
        nunits = ["Nunits"]

        # Define aggregators
        agg_dict = _list2dict(sum_cols, 'sum')
        agg_dict = _merge_two_dicts(agg_dict, _list2dict(weighted_avg_cols, wm_pcap))
        agg_dict = _merge_two_dicts(agg_dict, _list2dict(min_cols, 'min'))
        agg_dict = _merge_two_dicts(agg_dict, _list2dict(['PartLoadMin'], lambda x: 0))
        agg_dict = _merge_two_dicts(agg_dict, _list2dict(ramping_cost, get_ramping_cost))
        agg_dict = _merge_two_dicts(agg_dict, _list2dict(nunits, lambda x: 1))
        agg_dict = dict((k,v) for k,v in agg_dict.items() if k in df_.columns) # remove unnecesary columns
        return agg_dict
    
    elif method == "Integer clustering":
        sum_cols = ["Nunits"]

        weighted_avg_cols = ['PowerCapacity','RampUpRate', 'RampDownRate', 'MinUpTime', 'MinDownTime', 'NoLoadCost', 'Efficiency',
                               'MinEfficiency', 'STOChargingEfficiency', 'CO2Intensity', 'STOSelfDischarge', 
                               'STOCapacity', 'STOMaxChargingPower','PartLoadMin', 'StartUpTime','RampingCost',
                               'CHPPowerToHeat','CHPPowerLossFactor','CHPMaxHeat', 'COP', 'TNominal', 'coef_COP_a', 'coef_COP_b'  ]
    
        # Define aggregators

        agg_dict = _list2dict(sum_cols, 'sum')
        agg_dict = _merge_two_dicts(agg_dict, _list2dict(weighted_avg_cols, wm_nunit))
        agg_dict = dict((k,v) for k,v in agg_dict.items() if k in df_.columns) # remove unnecesary columns
        
        return agg_dict


def clustering(plants_in, method="Standard", Nslices=20, PartLoadMax=0.1, Pmax=30):
    """
    Merge excessively disaggregated power Units.

    :param plants:          Pandas dataframe with each power plant and their characteristics (following the DispaSET format)
    :param method:          Select clustering method ('Standard'/'LP'/None)
    :param Nslices:         Number of slices used to fingerprint each power plant characteristics. slices in the power plant data to categorize them  (fewer slices involves that the plants will be aggregated more easily)
    :param PartLoadMax:     Maximum part-load capability for the unit to be clustered
    :param Pmax:            Maximum power for the unit to be clustered
    :return:                A list with the merged plants and the mapping between the original and merged units

    @author: Matthias Zech
    """

    # do not alter the original plants table:
    plants = plants_in.copy()
    # Checking the the required columns are present in the input pandas dataframe:
    required_inputs = ['Unit', 'PowerCapacity', 'PartLoadMin', 'RampUpRate', 'RampDownRate', 'StartUpTime',
                       'MinUpTime', 'MinDownTime', 'NoLoadCost', 'StartUpCost', 'Efficiency']
    for input_value in required_inputs:
        if input_value not in plants.columns:
            logging.error("The plants dataframe requires a '" + input_value + "' column for clustering")
            sys.exit(1)
<<<<<<< HEAD
=======
    if not "Nunits" in plants:
        plants["Nunits"] = 1
    plants.loc[plants['PowerCapacity']==0,'PowerCapacity'] = 1e-9
>>>>>>> 2a7bab0d

    Nunits = len(plants)
    plants.index = range(Nunits)
    plants_merged = pd.DataFrame(columns=plants.columns)

    # Fill nan values:
    string_keys = ["Zone", "Technology", "Fuel", "CHPType","Zone_th","Zone_h2"]
    for key in string_keys:
        plants[key].fillna("", inplace=True)  
    for key in  ['PartLoadMin', 'StartUpTime', 'MinUpTime', 'MinDownTime', 'NoLoadCost', 'StartUpCost']:
        plants[key].fillna(0, inplace=True)
    for key in  ['RampUpRate', 'RampDownRate']:
        plants[key].fillna(1e9, inplace=True)

    # Checking the validity of the selected clustering method
    plants["index"] = plants.index

    OnlyOnes = (plants["Nunits"] == 1).all()
    if method in ["Standard", "MILP"]:
        if OnlyOnes:
            ####### Three cluster groups in the standard MILP formulation
            ###### 1) Highly flexible
            ###### 2) Low Pmin
            ###### 3) Similar characteristics --> similarity expressed via fingerprints
            # First, cluster by same string keys and flexible and low_pmax
            # Join grouped data with inflexible and no low_pmmax data
            # Group joined dataframe by string keys including same technical characteristics using fingerprints
            #  The more Nslices, the more heterogenity between data, the less is merged
            # Definition of the fingerprint value of each power plant, i.e. the pattern of the slices number in which each of
            # its characteristics falls:

            # helper_cols = ['flex', 'low_pmin', 'low_pmax', 'fingerprints']
            highly_flexible = (
                (plants["RampUpRate"] > 1 / 60)
                & (plants["RampDownRate"] > 1 / 60)
                & (plants["StartUpTime"] < 1)
                & (plants["MinDownTime"] <= 1)
                & (plants["MinUpTime"] <= 1)
            )

            low_pmax = plants["PowerCapacity"] <= Pmax
            plants["flex"] = highly_flexible
            plants["low_pmax"] = low_pmax
            plants["FormerIndexes"] = pd.Series(plants.index.values).apply(lambda x: [x])
            plants["FormerUnits"] = pd.Series(plants['Unit'].values).apply(lambda x: [x])

            condition = (plants["low_pmax"]) | (plants["flex"])
            first_cluster = plants[condition]  # all data without other clustering
            first_cluster = group_plants(first_cluster, method, False, string_keys)

            first_cluster = first_cluster.append(plants[~condition], ignore_index=True)
            # Slicing:
            bounds = {
                "PartLoadMin": np.linspace(0, 1, Nslices),
                "RampUpRate": np.linspace(0, 1, Nslices),
                "RampDownRate": np.linspace(0, 1, Nslices),
                "StartUpTime": _mylogspace(0, 36, Nslices),
                "MinUpTime": _mylogspace(0, 168, Nslices),
                "MinDownTime": _mylogspace(0, 168, Nslices),
                "NoLoadCost": np.linspace(0, 50, Nslices),
                "StartUpCost": np.linspace(0, 500, Nslices),
                "Efficiency": np.linspace(0, 1, Nslices),
            }

            fingerprints = []
            for i in first_cluster.index:
                fingerprints.append(
                    [
                        _find_nearest(bounds["PartLoadMin"], first_cluster["PartLoadMin"][i]),
                        _find_nearest(bounds["RampUpRate"], first_cluster["RampUpRate"][i]),
                        _find_nearest(bounds["RampDownRate"], first_cluster["RampDownRate"][i]),
                        _find_nearest(bounds["StartUpTime"], first_cluster["StartUpTime"][i]),
                        _find_nearest(bounds["MinUpTime"], first_cluster["MinUpTime"][i]),
                        _find_nearest(bounds["MinDownTime"], first_cluster["MinDownTime"][i]),
                        _find_nearest(bounds["NoLoadCost"], first_cluster["NoLoadCost"][i]),
                        _find_nearest(bounds["StartUpCost"], first_cluster["StartUpCost"][i]),
                        _find_nearest(bounds["Efficiency"], first_cluster["Efficiency"][i]),
                    ]
                )

            first_cluster["fingerprints"] = fingerprints

            # the elements of the list are irrelevant for the clustering
            first_cluster["fingerprints"] = first_cluster["fingerprints"].astype(str)
            low_pmin = first_cluster["PartLoadMin"] <= PartLoadMax
            if not first_cluster[low_pmin].empty:
                second_cluster = group_plants(
                    first_cluster[low_pmin], method, True, string_keys + ["fingerprints"]
                )
                plants_merged = second_cluster.append(first_cluster[~low_pmin], ignore_index=True)
            else:
                plants_merged = first_cluster[:]

            plants = plants.drop(
                ["flex", "low_pmax","FormerIndexes"], axis=1
            )
            plants_merged = plants_merged.drop(
                ["index","fingerprints", "flex", "low_pmax"], axis=1
            )
        else:  # not all only ones
            logging.warning(
                "The standard (or MILP) clustering method is only applicable if all values of the Nunits column in the power plant data are set to one. At least one different value has been encountered. No clustering will be applied"
            )
            plants_merged = plants.copy()
            plants_merged["FormerIndexes"] = plants["index"].apply(lambda x: [x])
            plants_merged["FormerUnits"] = plants["Unit"].apply(lambda x: [x])
        

    elif method == "LP clustered":
        if not OnlyOnes:
            logging.warning(
                "The LP clustering method aggregates all the units of the same type. Individual units are not considered"
            )
            list_mult = [ 
                    "PowerCapacity",
                    "STOCapacity",
                    "STOMaxChargingPower",
                    "InitialPower",
                    "CHPMaxHeat",
                        ]
            # Restricting the list of values to multiply to those who are present in the plants table:
            list_mult = [x for x in list_mult if x in plants]
            # Modifying the table to remove multiple-units plants:
            plants[list_mult] = plants[list_mult].multiply(plants["Nunits"], axis="index")
            plants["Nunits"] = 1
            OnlyOnes = True
        
        plants_merged = group_plants(plants, method="LP clustered")
        # Transforming the start-up cost into ramping for the plants that did not go through any clustering:
        ramping_lbd = (
            lambda row: row["StartUpCost"] / row["PowerCapacity"]
            if row.RampingCost == 0
            else row.RampingCost
        )
        plants_merged["RampingCost"] = plants_merged.apply(ramping_lbd, axis=1)


    elif method == "LP":
        if not OnlyOnes:
            logging.warning(
                "The LP method aggregates all identical units by multiplying by the Nunits variable"
            )
            list_mult = [ 
                    "PowerCapacity",
                    "STOCapacity",
                    "STOMaxChargingPower",
                    "InitialPower",
                    "CHPMaxHeat",
                        ]
            # Restricting the list of values to multiply to those who are present in the plants table:
            list_mult = [x for x in list_mult if x in plants]
            # Modifying the table to remove multiple-units plants:
            plants[list_mult] = plants[list_mult].multiply(plants["Nunits"], axis="index")
            plants["Nunits"] = 1
            OnlyOnes = True
        
        plants_merged = plants
        # Transforming the start-up cost into ramping for the plants that did not go through any clustering:
        ramping_lbd = (
            lambda row: row["StartUpCost"] / row["PowerCapacity"]
            if row.RampingCost == 0
            else row.RampingCost
        )
        plants_merged["RampingCost"] = plants_merged.apply(ramping_lbd, axis=1)
        plants_merged["FormerIndexes"] = plants["index"].apply(lambda x: [x])
        plants_merged["FormerUnits"] = plants["Unit"].apply(lambda x: [x])

    elif method == "Integer clustering":
        plants_merged = group_plants(plants, method="Integer clustering")
        # Correcting the Nunits field of the clustered plants (must be integer):

    elif method == "No clustering":
        plants_merged = plants.copy()
        plants_merged["FormerIndexes"] = plants["index"].apply(lambda x: [x])
        plants_merged["FormerUnits"] = plants["Unit"].apply(lambda x: [x])

    else:
        logging.error(
            'Method argument ("' + str(method) + '") not recognized in the clustering function'
        )
        sys.exit(1)

    plants_merged = _new_unit_names(plants_merged, plants, string_keys)
    # Modify the Unit names with the original index number. In case of merged plants, indicate all indexes + the plant type and fuel

    mapping = _create_mapping(plants_merged)
    if Nunits != len(plants_merged):
        logging.info(
            "Clustered "
            + str(Nunits)
            + " original units into "
            + str(len(plants_merged))
            + " new units"
        )
    else:
        logging.warning("Did not cluster any unit")
    
    # indexes of units which were not clustered:
    idx_merged = [i for i in plants_merged.index if len(plants_merged.loc[i,'FormerIndexes'])==1]
    idx_orig = [plants_merged.loc[i,'FormerIndexes'][0] for i in idx_merged]
    columns = plants_merged.columns.drop(['Unit','FormerIndexes','FormerUnits'])
    plants_merged.loc[idx_merged,columns] = plants.loc[idx_orig,columns].values
    #reorder columns:
    new_columns = [key for key in plants.columns if key in plants_merged] 
    plants_merged = plants_merged[new_columns + list(plants_merged.columns.drop(new_columns))]
    return plants_merged, mapping


def adjust_storage(inputs,tech_fuel,scaling=1,value=None,write_gdx=False,dest_path=''):
    """
    Function used to modify the storage capacities in the Dispa-SET generated input data
    The function update the Inputs.p file in the simulation directory at each call

    :param inputs:      Input data dictionary OR path to the simulation directory containing Inputs.p
    :param tech_fuel:   tuple with the technology and fuel type for which the capacity should be modified
    :param scaling:     Scaling factor to be applied to the installed capacity
    :param value:       Absolute value of the desired capacity (! Applied only if scaling != 1 !)
    :param write_gdx:   boolean defining if Inputs.gdx should be also overwritten with the new data
    :param dest_path:   Simulation environment path to write the new input data. If unspecified, no data is written!
    :return:            New SimData dictionary
    """
    import pickle

    if isinstance(inputs,str):
        path = inputs
        inputfile = path + '/Inputs.p'
        if not os.path.exists(path):
            sys.exit('Path + "' + path + '" not found')
        with open(inputfile, 'rb') as f:
            SimData = pickle.load(f)
    elif isinstance(inputs,dict):
        SimData = inputs
    else:
        logging.error('The input data must be either a dictionary or string containing a valid directory')
        sys.exit(1)

    if not isinstance(tech_fuel,tuple):
        sys.exit('tech_fuel must be a tuple')

    # find the units to be scaled:
    cond = (SimData['units']['Technology'] == tech_fuel[0]) & (SimData['units']['Fuel'] == tech_fuel[1]) & (SimData['units']['StorageCapacity'] > 0)
    units = SimData['units'][cond]
    idx = pd.Series(np.where(cond)[0],index=units.index)
    TotalCapacity = (units.StorageCapacity*units.Nunits).sum()
    if scaling != 1:
        RequiredCapacity = TotalCapacity*scaling
    elif value is not None:
        RequiredCapacity = value
    else:
        RequiredCapacity = TotalCapacity
    factor = RequiredCapacity/TotalCapacity
    for u in units.index:
        logging.info('Unit ' + u +':')
        logging.info('    StorageCapacity: ' + str(SimData['units'].StorageCapacity[u]) + ' --> ' + str(SimData['units'].StorageCapacity[u]*factor))
        SimData['units'].loc[u,'StorageCapacity'] = SimData['units'].loc[u,'StorageCapacity']*factor
        SimData['parameters']['StorageCapacity']['val'][idx[u]] = SimData['parameters']['StorageCapacity']['val'][idx[u]]*factor

    if dest_path == '':
        logging.info('Not writing any input data to the disk')
    else:
        if not os.path.isdir(dest_path):
            shutil.copytree(path, dest_path)
            logging.info('Created simulation environment directory ' + dest_path)
        logging.info('Writing input files to ' + dest_path)
        import cPickle
        with open(os.path.join(dest_path, 'Inputs.p'), 'wb') as pfile:
            cPickle.dump(SimData, pfile, protocol=cPickle.HIGHEST_PROTOCOL)
        if write_gdx:
            write_variables(SimData['config'], 'Inputs.gdx', [SimData['sets'], SimData['parameters']])
            shutil.copy('Inputs.gdx', dest_path + '/')
            os.remove('Inputs.gdx')
    return SimData


def adjust_capacity(inputs,tech_fuel,scaling=1,value=None,singleunit=False,write_gdx=False,dest_path=''):
    """
    Function used to modify the installed capacities in the Dispa-SET generated input data
    The function update the Inputs.p file in the simulation directory at each call

    :param inputs:      Input data dictionary OR path to the simulation directory containing Inputs.p
    :param tech_fuel:   tuple with the technology and fuel type for which the capacity should be modified
    :param scaling:     Scaling factor to be applied to the installed capacity
    :param value:       Absolute value of the desired capacity (! Applied only if scaling != 1 !)
    :param singleunit:  Set to true if the technology should remain lumped in a single unit
    :param write_gdx:   boolean defining if Inputs.gdx should be also overwritten with the new data
    :param dest_path:   Simulation environment path to write the new input data. If unspecified, no data is written!
    :return:            New SimData dictionary
    """
    import pickle

    if isinstance(inputs, str):
        path = inputs
        inputfile = path + '/Inputs.p'
        if not os.path.exists(path):
            sys.exit('Path + "' + path + '" not found')
        with open(inputfile, 'rb') as f:
            SimData = pickle.load(f)
    elif isinstance(inputs,dict):
        SimData = inputs
        path = SimData['config']['SimulationDirectory']
    else:
        logging.error('The input data must be either a dictionary or string containing a valid directory')
        sys.exit(1)

    if not isinstance(tech_fuel,tuple):
        sys.exit('tech_fuel must be a tuple')

    # find the units to be scaled:
    cond = (SimData['units']['Technology'] == tech_fuel[0]) & (SimData['units']['Fuel'] == tech_fuel[1])
    units = SimData['units'][cond]
    idx = pd.Series(np.where(cond)[0],index=units.index)
    TotalCapacity = (units.PowerCapacity*units.Nunits).sum()
    if scaling != 1:
        RequiredCapacity = TotalCapacity*scaling
    elif value is not None:
        RequiredCapacity = value
    else:
        RequiredCapacity = TotalCapacity
    if singleunit:
        Nunits_new = pd.Series(1,index=units.index)
    else:
        Nunits_new = (units.Nunits * RequiredCapacity/TotalCapacity).round()
    Nunits_new[Nunits_new < 1] = 1
    Cap_new = units.PowerCapacity * RequiredCapacity/(units.PowerCapacity*Nunits_new).sum()
    for u in units.index:
        logging.info('Unit ' + u +':')
        logging.info('    PowerCapacity: ' + str(SimData['units'].PowerCapacity[u]) + ' --> ' + str(Cap_new[u]))
        logging.info('    Nunits: ' + str(SimData['units'].Nunits[u]) + ' --> ' + str(Nunits_new[u]))
        factor = Cap_new[u]/SimData['units'].PowerCapacity[u]
        SimData['parameters']['PowerCapacity']['val'][idx[u]] = Cap_new[u]
        SimData['parameters']['Nunits']['val'][idx[u]] = Nunits_new[u]
        SimData['units'].loc[u,'PowerCapacity'] = Cap_new[u]
        SimData['units'].loc[u,'Nunits'] = Nunits_new[u]
        for col in ['CostStartUp', 'NoLoadCost','StorageCapacity','StorageChargingCapacity']:
            SimData['units'].loc[u,col] = SimData['units'].loc[u,col] * factor
        for param in ['CostShutDown','CostStartUp','PowerInitial','RampDownMaximum','RampShutDownMaximum','RampStartUpMaximum','RampUpMaximum','StorageCapacity']:
            SimData['parameters'][param]['val'][idx[u]] = SimData['parameters'][param]['val'][idx[u]]*factor
        for param in ['StorageChargingCapacity']:
            # find index, if any:
            idx_s = np.where(np.array(SimData['sets']['s']) == u)[0]
            if len(idx_s) == 1:
                idx_s = idx_s[0]
                SimData['parameters'][param]['val'][idx_s] = SimData['parameters'][param]['val'][idx_s]*factor
    if dest_path == '':
        logging.info('Not writing any input data to the disk')
    else:
        if not os.path.isdir(dest_path):
            shutil.copytree(path,dest_path)
            logging.info('Created simulation environment directory ' + dest_path)
        logging.info('Writing input files to ' + dest_path)
        with open(os.path.join(dest_path, 'Inputs.p'), 'wb') as pfile:
            pickle.dump(SimData, pfile, protocol=pickle.HIGHEST_PROTOCOL)
        if write_gdx:
            write_variables(SimData['config'], 'Inputs.gdx', [SimData['sets'], SimData['parameters']])
            shutil.copy('Inputs.gdx', dest_path + '/')
            os.remove('Inputs.gdx')
    return SimData<|MERGE_RESOLUTION|>--- conflicted
+++ resolved
@@ -445,12 +445,6 @@
         if input_value not in plants.columns:
             logging.error("The plants dataframe requires a '" + input_value + "' column for clustering")
             sys.exit(1)
-<<<<<<< HEAD
-=======
-    if not "Nunits" in plants:
-        plants["Nunits"] = 1
-    plants.loc[plants['PowerCapacity']==0,'PowerCapacity'] = 1e-9
->>>>>>> 2a7bab0d
 
     Nunits = len(plants)
     plants.index = range(Nunits)
