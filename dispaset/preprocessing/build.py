import datetime as dt
import logging
import os
import shutil
import sys

import numpy as np
import pandas as pd
from future.builtins import int

from .data_check import check_units, check_sto, check_AvailabilityFactors, check_temperatures, check_clustering, \
    isStorage, check_chp, check_p2h, check_df, check_MinMaxFlows, \
    check_FlexibleDemand, check_reserves, check_p2bs, check_boundary_sector, \
    check_BSFlexDemand, check_BSFlexSupply
from .data_handler import NodeBasedTable, load_time_series, UnitBasedTable, merge_series, define_parameter, \
    load_geo_data, GenericTable
from .reserves import percentage_reserve, probabilistic_reserve, generic_reserve
from .utils import select_units, interconnections, clustering, EfficiencyTimeSeries, \
    BoundarySectorEfficiencyTimeSeries, incidence_matrix, pd_timestep
from .. import __version__
from ..common import commons
from ..misc.gdx_handler import write_variables
from difflib import SequenceMatcher

GMS_FOLDER = os.path.join(os.path.dirname(__file__), '..', 'GAMS')


def build_single_run(config, profiles=None, PtLDemand=None, SectorXFlexDemand=None, SectorXFlexSupply=None, MTS=0,
                     profilesSectorX=None):
    """
    This function reads the DispaSET config, loads the specified data,
    processes it when needed, and formats it in the proper DispaSET format.
    The output of the function is a directory with all inputs and simulation files required to run a DispaSET simulation

    :param config:        Dictionary with all the configuration fields loaded from the excel file. Output of the
                          'LoadConfig' function.
    :param profiles:      Profiles from mid term scheduling simulations
    :param PtLDemand:     Profiles for PtL demand from mid term scheduling simulations
    :param SectorXFlexDemand:  Profiles for BS Flex demand from mid term scheduling simulations
    :param SectorXFlexDemand:  Profiles for BS Flex supply from mid term scheduling simulations
    :param MTS:           Boolean, 1 if in MTS
    :PtLDemand:           PtLDemand from mid term scheduling simulations
    """
    dispa_version = __version__
    logging.info('New build started. DispaSET version: ' + dispa_version)
    # %%###############################################################################################################
    #####################################   Main Inputs    ############################################################
    ###################################################################################################################

    # Boolean variable to check wether it is milp or lp:
    LP = config['SimulationType'] == 'LP' or config['SimulationType'] == 'LP clustered'
    
    # Boolean variable to check wether it is NTC or DC-POWERFLOW:
    grid_flag = config.get('TransmissionGridType', "")  # If key does not exist it returns ""

    # check time steps:
    if config['DataTimeStep'] != 1:
        logging.critical('The data time step can only be 1 hour in this version of Dispa-SET. A value of ' + str(
            config['DataTimeStep']) + ' hours was provided')
        sys.exit(1)
    if config['SimulationTimeStep'] not in (1, 24):
        logging.critical(
            'The simulation time step can only be 1 or 24 hour in this version of Dispa-SET. A value of ' + str(
                config['DataTimeStep']) + ' hours was provided')
        sys.exit(1)
    # Day/hour corresponding to the first and last days of the simulation:
    __, m_start, d_start, __, __, __ = config['StartDate']
    y_end, m_end, d_end, _, _, _ = config['StopDate']
    config['StopDate'] = (y_end, m_end, d_end, 23, 59, 00)  # updating stopdate to the end of the day

    # Indexes of the simulation:
    config['idx'] = pd.date_range(start=dt.datetime(*config['StartDate']),
                                  end=dt.datetime(*config['StopDate']),
                                  freq=commons['TimeStep']).tz_localize(None)

    # Indexes for the whole year considered in StartDate
    idx_year = pd.date_range(start=dt.datetime(*(config['StartDate'][0], 1, 1, 0, 0)),
                             end=dt.datetime(*(config['StartDate'][0], 12, 31, 23, 59, 59)),
                             freq=commons['TimeStep'])

    # Indexes including the last look-ahead period
    enddate_long = config['idx'][-1] + dt.timedelta(days=config['LookAhead'])
    idx_long = pd.date_range(start=config['idx'][0], end=enddate_long, freq=commons['TimeStep'])
    Nhours_long = len(idx_long)
    config['idx_long'] = idx_long

    # Indexes of with the specified simulation time step:
    idx_sim = pd.date_range(start=config['idx'][0], end=enddate_long, freq=pd_timestep(config['SimulationTimeStep']))
    config['idx_sim'] = idx_sim
    Nsim = len(idx_sim)

    # %%###############################################################################################################
    #####################################   Data Loading    ###########################################################
    ###################################################################################################################

    # Start and end of the simulation:
    delta = config['idx'][-1] - config['idx'][0]
    days_simulation = delta.days + 1

    # Load :
    Load = NodeBasedTable('Demand', config)
    PeakLoad = Load.max()

    if config['modifiers']['Demand'] != 1:
        logging.info('Scaling load curve by a factor ' + str(config['modifiers']['Demand']))
        Load = Load * config['modifiers']['Demand']
        PeakLoad = PeakLoad * config['modifiers']['Demand']

    # Interconnections:
    if os.path.isfile(config['Interconnections']):
        flows = load_time_series(config, config['Interconnections']).fillna(0)
    else:
        logging.warning('No historical flows will be considered (no valid file provided)')
        flows = pd.DataFrame(index=config['idx_long'])
    if os.path.isfile(config['NTC']):
        NTC = load_time_series(config, config['NTC']).fillna(0)
    else:
        logging.warning('No NTC values will be considered (no valid file provided)')
        NTC = pd.DataFrame(index=config['idx_long'])
    if os.path.isfile(config['PriceTransmission']):
        PriceTransmission_raw = load_time_series(config, config['PriceTransmission'])
    else:
        PriceTransmission_raw = pd.DataFrame(index=config['idx_long'])
    
    # PTDF Matrix:
    if (grid_flag == "DC-Power Flow"):
        if os.path.isfile(config['PTDFMatrix']):
            PTDF = pd.read_csv(config['PTDFMatrix'],
                               na_values=commons['na_values'],
                               keep_default_na=False, index_col=0)
        else:
            logging.warning('No PTDF Matrix will be considered (no valid file provided)')
            PTDF = pd.DataFrame()

    # Boundary Sector Interconnections:
    if os.path.isfile(config['BoundarySectorInterconnections']):
        BS_flows = load_time_series(config, config['BoundarySectorInterconnections']).fillna(0)
    else:
        logging.warning('No historical boundary sector flows will be considered (no valid file provided)')
        BS_flows = pd.DataFrame(index=config['idx_long'])
    if os.path.isfile(config['BoundarySectorNTC']):
        BS_NTC = load_time_series(config, config['BoundarySectorNTC']).fillna(0)
    else:
        logging.warning('No boundary sector NTC values will be considered (no valid file provided)')
        BS_NTC = pd.DataFrame(index=config['idx_long'])

    # Geo data
    if 'GeoData' in config and os.path.isfile(config['GeoData']):
        geo = load_geo_data(config['GeoData'], header=0)
    else:
        logging.warning('No geo spatial data available')
        geo = None

    # Load Shedding:
    LoadShedding = NodeBasedTable('LoadShedding', config, default=config['default']['LoadShedding'])
    CostLoadShedding = NodeBasedTable('CostLoadShedding', config, default=config['default']['CostLoadShedding'])
    ShareOfFlexibleDemand = NodeBasedTable('ShareOfFlexibleDemand', config,
                                           default=config['default']['ShareOfFlexibleDemand'])
    Reserve2D = NodeBasedTable('Reserve2D', config, default=None)
    Reserve2U = NodeBasedTable('Reserve2U', config, default=None)

    # Curtailment:
    CostCurtailment = NodeBasedTable('CostCurtailment', config, default=config['default']['CostCurtailment'])

    # Boundary Sectors:
    BoundarySector = pd.DataFrame()
    if os.path.isfile(config['BoundarySectorData']):
        BoundarySector = pd.read_csv(config['BoundarySectorData'],
                                     na_values=commons['na_values'],
                                     keep_default_na=False, index_col='Sector')
    else:
        for key in ['SectorXStorageCapacity', 'SectorXStorageSelfDischarge']:
            BoundarySector[key] = np.nan

    # Power plants:
    plants = pd.DataFrame()
    if os.path.isfile(config['PowerPlantData']):
        plants = pd.read_csv(config['PowerPlantData'],
                             na_values=commons['na_values'],
                             keep_default_na=False)
    elif '##' in config['PowerPlantData']:
        for z in config['zones']:
            path = config['PowerPlantData'].replace('##', str(z))
            tmp = pd.read_csv(path, na_values=commons['na_values'],
                              keep_default_na=False)
            # plants = plants.append(tmp, ignore_index=True, sort=False)
            plants = pd.concat([plants, tmp], ignore_index=True, sort=False)
    # remove invalid power plants:
    plants = select_units(plants, config)
    filter_col = [col for col in plants if col.startswith('Sector')]
    plants[filter_col] = plants[filter_col].astype(str)

    # Some columns can be in two format (absolute or per unit). If not specified, they are set to zero:
    for key in ['StartUpCost', 'NoLoadCost']:
        if key in plants:
            if key + '_pu' in plants:
                logging.warning(
                    'Column ' + key + '_pu found in the power plant table but not used since column ' + key + ' exists')
        elif key + '_pu' in plants:
            plants[key] = plants[key + '_pu'] * plants['PowerCapacity']
        else:
            plants[key] = 0

    # If not present, add the non-compulsory fields to the units table:
    for key in ['CHPPowerLossFactor', 'CHPPowerToHeat', 'CHPType', 'STOCapacity', 'STOSelfDischarge',
                'STOMaxChargingPower', 'STOChargingEfficiency', 'CHPMaxHeat', 'WaterWithdrawal',
                'WaterConsumption', 'Sector1', 'Sector2']:
        if key not in plants.columns:
            plants[key] = np.nan

    # If the thermal zones are not defined in the units table, define one individual zone per power plant:
    for key in ['Zone_th']:
        if key in plants.columns:
            plants[key] = plants[key].fillna('')
        else:
            plants[key] = plants['Unit']
            logging.info('No "' + key + '" header was found in the units table. One individual zone is defined per '
                                        'power plant')

    # check plant list:
    check_units(config, plants)
    
    # Defining the hydro storages:
    plants_sto = plants[[u in commons['tech_storage'] for u in plants['Technology']]]
    check_sto(config, plants_sto)
    
    # Defining the thermal storages:
    plants_thms = plants[[u in commons['tech_thermal_storage'] for u in plants['Technology']]]
    check_sto(config, plants_thms)

    # Merging all MTS storage units
    # plants_all_sto = plants_sto.append(plants_thms)
    plants_all_sto = pd.concat([plants_sto, plants_thms])

    # Defining the heat only units:
    # plants_heat = plants[[u in commons['tech_heat'] for u in plants['Technology']]]
    # check_heat(config, plants_heat)

    # Defining the boundary sector only units:
    plants_bs = plants[[u in commons['tech_boundary_sector'] for u in plants['Technology']]]
    check_boundary_sector(config, plants_bs)

    # Defining the CHPs:
    plants_chp = plants[[str(x).lower() in commons['types_CHP'] for x in plants['CHPType']]]
    check_chp(config, plants_chp)

    # Defining the P2H units:
    plants_p2h = plants[[u in commons['tech_p2ht'] for u in plants['Technology']]]
    check_p2h(config, plants_p2h)

    # All heating units:
    # plants_heat = pd.concat([plants_heat, plants_chp])
    # plants_heat = pd.concat([plants_heat, plants_p2h])

    # Defining the P2BS units:
    # TODO: Check if plants should be grouped by technology or by energy in one of the boundary sectors
    plants_p2bs = plants[[u in commons['tech_p2bs'] for u in plants['Technology']]]
    check_p2bs(config, plants_p2bs)

    # Define all Boundary Sector units:
    plants_all_bs = pd.concat([plants_p2bs, plants_bs])
    plants_all_bs = pd.concat([plants_all_bs, plants_p2h])
    plants_all_bs = pd.concat([plants_all_bs, plants_chp])
    plants_all_bs = pd.concat([plants_all_bs, plants_thms])

    Outages = UnitBasedTable(plants, 'Outages', config, fallbacks=['Unit', 'Technology'])
    AF = UnitBasedTable(plants, 'RenewablesAF', config, fallbacks=['Unit', 'Technology'], default=1,
                        RestrictWarning=commons['tech_renewables'])
    AF = AF.apply(pd.to_numeric)

    ReservoirLevels = UnitBasedTable(plants_all_sto, 'ReservoirLevels', config,
                                     fallbacks=['Unit', 'Technology', 'Zone'],
                                     default=0)
    ReservoirScaledInflows = UnitBasedTable(plants_all_sto, 'ReservoirScaledInflows', config,
                                            fallbacks=['Unit', 'Technology', 'Zone'], default=0)
    ReservoirScaledOutflows = UnitBasedTable(plants_all_sto, 'ReservoirScaledOutflows', config,
                                             fallbacks=['Unit', 'Technology', 'Zone'], default=0)
    Temperatures = NodeBasedTable('Temperatures', config)

    # Detecting boundary zones:
    filter_bs_cols = [col for col in plants_all_bs if col.startswith('Sector')]
    zones_bs = []
    for col in plants_all_bs[filter_bs_cols].columns:
        tmp = plants_all_bs[col].unique().tolist()
        zones_bs += tmp
    zones_bs = list(set(zones_bs))
    if '' in zones_bs:
        zones_bs.remove('')
    if np.nan in zones_bs:
        zones_bs = [x for x in zones_bs if pd.isnull(x) == False]
    if 'nan' in zones_bs:
        zones_bs.remove('nan')
    SectorXDemand = GenericTable(zones_bs, 'SectorXDemand', config, default=0)
    CostXNotServed = GenericTable(zones_bs, 'CostXNotServed', config,
                                  default=config['default']['CostXNotServed'])

    BoundarySector = BoundarySector.reindex(zones_bs)
    BoundarySector.fillna(0, inplace=True)
    SectorXReservoirLevels = GenericTable(zones_bs, 'SectorXReservoirLevels', config, default=0)

    # Boundary Sector Max Spillage
    if os.path.isfile(config['BoundarySectorMaxSpillage']):
        BS_spillage = load_time_series(config, config['BoundarySectorMaxSpillage']).fillna(0)
    else:
        BS_spillage = pd.DataFrame(index=idx_long)
        logging.warning('No maximum spillage capacity provided.')
        # sys.exit('No maximum spillage capacity provided. This parameter is necessary.')

    # Boundary Sector Forced Spillage
    if os.path.isfile(config['BoundarySectorMaxSpillage']):
        BS_forced_spillage = pd.DataFrame(0, index=BS_spillage.index, columns=BS_spillage.columns)
    else:
        BS_forced_spillage = pd.DataFrame(index=idx_long)

    # Read BS Flexible demand & supply
    SectorXFlexibleDemand = GenericTable(zones_bs, 'SectorXFlexibleDemand', config, default=0)
    SectorXFlexibleSupply = GenericTable(zones_bs, 'SectorXFlexibleSupply', config, default=0)

    # Update reservoir levels with newly computed ones from the mid-term scheduling
    if profiles is not None:
        plants_all_sto.set_index(plants_all_sto.loc[:, 'Unit'], inplace=True, drop=True)
        for key in profiles.columns:
            if key not in ReservoirLevels.columns:
                logging.warning('The reservoir profile "' + key + '" provided by the MTS is not found in the '
                                                                  'ReservoirLevels table')
            elif key in list(ReservoirLevels.loc[:, plants_all_sto['Technology'] == 'SCSP'].columns):
                ReservoirLevels[key] = config['default']['ReservoirLevelInitial']
                logging.info('The reservoir profile "' + key + '" can not be seleceted for MTS, instead, default value '
                                                               'of: ' + str(
                    config['default']['ReservoirLevelInitial']) + ' will be used')
            else:
                ReservoirLevels[key].update(profiles[key])
                logging.info(
                    'The reservoir profile "' + key + '" provided by the MTS is used as target reservoir level')

    if profilesSectorX is not None:
        for key in profilesSectorX.columns:
            if key not in SectorXReservoirLevels.columns:
                logging.warning('The reservoir profile "' + key + '" provided by the MTS is not found in the '
                                                                  'ReservoirLevels table')
            else:
                SectorXReservoirLevels[key].update(profilesSectorX[key])
                logging.info(
                    'The reservoir profile "' + key + '" provided by the MTS is used as target reservoir level')

    # Update SectorXFlexDemand (SectorXFlexibleDemand with demand from mid term scheduling)
    if SectorXFlexDemand is not None and any(SectorXFlexibleDemand) > 0:
        for key in SectorXFlexDemand.columns:
            if key not in SectorXFlexibleDemand.columns:
                logging.warning('The BS flexible demand "' + key + '" provided by the MTS is not found in the '
                                                                   'SectorXFlexibleDemand table')
            else:
                SectorXFlexibleDemand[key].update(SectorXFlexDemand[key])

    # Update SectorXFlexSupply (SectorXFlexibleSupply with demand from mid term scheduling)
    if SectorXFlexSupply is not None and any(SectorXFlexibleSupply) > 0:
        for key in SectorXFlexSupply.columns:
            if key not in SectorXFlexibleSupply.columns:
                logging.warning('The BS flexible demand "' + key + '" provided by the MTS is not found in the '
                                                                   'SectorXFlexibleSupply table')
            else:
                SectorXFlexibleSupply[key].update(SectorXFlexSupply[key])

    # data checks:
    check_AvailabilityFactors(plants, AF)
    # check_heat_demand(plants, HeatDemand, zones_th)
    # TODO: Check bounadry sector demands
    check_temperatures(plants, Temperatures)
    check_FlexibleDemand(ShareOfFlexibleDemand)
    check_reserves(Reserve2D, Reserve2U, Load)

    # Fuel prices:
    fuels = ['PriceOfNuclear', 'PriceOfBlackCoal', 'PriceOfGas', 'PriceOfFuelOil', 'PriceOfBiomass', 'PriceOfCO2',
             'PriceOfLignite', 'PriceOfPeat', 'PriceOfAmmonia']
    FuelPrices = {}
    for fuel in fuels:
        FuelPrices[fuel] = NodeBasedTable(fuel, config, default=config['default'][fuel])

    # Bidirectional Interconnections:
    if (grid_flag == "DC-Power Flow"):
        bidirectional_connections = NTC
        data_dict = {'connection1':[],'connection2':[],'ratio':[]}
        aux = bidirectional_connections
        for i in bidirectional_connections:
            aux = aux.drop([i], axis=1)
            for j in aux:
                ratio = SequenceMatcher(None, j, i).quick_ratio()
                data_dict['connection1'].append(i)
                data_dict['connection2'].append(j)
                data_dict['ratio'].append(ratio)
        df_ratio = pd.DataFrame(data_dict)
        eqratio = df_ratio['ratio'] == 1
        reptd_con = df_ratio[eqratio]
        reptd_con.reset_index(level =0, inplace = True)
        reptd_con = reptd_con.drop(['index','ratio'], axis=1)
        NTC_new = pd.DataFrame()
        for i in range(len(reptd_con)):
            ope = reptd_con.iloc[i]
            max_val = (NTC[ope].max()).max()
            NTC_aux = NTC[reptd_con.loc[i,'connection1']]
            NTC_aux.values[:] = max_val
            NTC_new = pd.concat([NTC_new,NTC_aux], axis=1)
            for j in ope:
                NTC = NTC.drop([j], axis=1)
            NTC = pd.concat([NTC,NTC_new], axis=1)
        NTC.index = NTC.index.astype('datetime64[ns]') 
               
        # Check the PTDF Matrix (TODO: check the order or sequence):   
        for key in NTC.columns:
            if key not in PTDF.index:
                logging.warning('The transmission line' + str(key) + ' is not in the provided PTDF')
                logging.error('The PTDF Matrix provided is not valid')
                sys.exit(1)
        for key in config['zones']:
            if key not in PTDF.columns:
                logging.warning('The node' + str(key) + ' is not in the provided zones')
                logging.error('The PTDF Matrix provided is not valid')
                sys.exit(1)
    
    # Interconnections:
    [Interconnections_sim, Interconnections_RoW, Interconnections] = interconnections(config['zones'], NTC, flows)

    # Boundary Sector Interconnections:
    [BSInterconnections_sim, BSInterconnections_RoW, BSInterconnections] = interconnections(zones_bs, BS_NTC, BS_flows)

    # Boundary Sector Spillage:
    [BSSpillage_sim, BSSpillage_RoW, BSSpillage] = interconnections(zones_bs, BS_spillage, BS_forced_spillage)

    if len(Interconnections_sim.columns) > 0:
        NTCs = Interconnections_sim.reindex(config['idx_long'])
    else:
        NTCs = pd.DataFrame(index=config['idx_long'])
    Inter_RoW = Interconnections_RoW.reindex(config['idx_long'])
    PriceTransmission = pd.DataFrame(index=NTCs.index, columns=NTCs.columns)
    for l in (NTCs.columns.tolist() + Inter_RoW.columns.tolist()):
        if l in PriceTransmission_raw:
            PriceTransmission[l] = PriceTransmission_raw[l].reindex(PriceTransmission.index)
        else:
            PriceTransmission[l] = config['default']['PriceTransmission']
            if config['default']['PriceTransmission'] > 0:
                logging.warning('No detailed values were found the transmission prices of line ' + l +
                                '. Using default value ' + str(config['default']['PriceTransmission']))

    if len(BSInterconnections_sim.columns) > 0:
        BS_NTCs = BSInterconnections_sim.reindex(config['idx_long'])
    else:
        BS_NTCs = pd.DataFrame(index=config['idx_long'])
    BS_Inter_RoW = BSInterconnections_RoW.reindex(config['idx_long'])

    if len(BSSpillage_sim.columns) > 0:
        BS_Spillages = BSSpillage_sim.reindex(config['idx_long'])
    else:
        BS_Spillages = pd.DataFrame(index=config['idx_long'])
    BS_Spillage_RoW = BSSpillage_RoW.reindex(config['idx_long'])

    # Clustering of the plants:
    Plants_merged, mapping = clustering(plants, method=config['SimulationType'])
    # Check clustering:
    check_clustering(plants, Plants_merged)

    # Renaming the columns to ease the production of parameters:
    BoundarySector.rename(columns={'STOCapacity': 'SectorXStorageCapacity',
                                   'STOSelfDischarge': 'SectorXStorageSelfDischarge',
                                   # 'STOMaxChargingPower': 'BoundarySectorStorageChargingCapacity',
                                   'STOMinSOC': 'SectorXStorageMinimum'}, inplace=True)

    Plants_merged.rename(columns={'StartUpCost': 'CostStartUp',
                                  'RampUpMax': 'RampUpMaximum',
                                  'RampDownMax': 'RampDownMaximum',
                                  'MinUpTime': 'TimeUpMinimum',
                                  'MinDownTime': 'TimeDownMinimum',
                                  'RampingCost': 'CostRampUp',
                                  'STOCapacity': 'StorageCapacity',
                                  'STOMaxChargingPower': 'StorageChargingCapacity',
                                  'STOChargingEfficiency': 'StorageChargingEfficiency',
                                  'STOSelfDischarge': 'StorageSelfDischarge',
                                  'CO2Intensity': 'EmissionRate'}, inplace=True)

    for key in ['TimeUpMinimum', 'TimeDownMinimum']:
        if any([not x.is_integer() for x in Plants_merged[key].fillna(0).values.astype('float')]):
            logging.warning(key + ' in the power plant data has been rounded to the nearest integer value')
            Plants_merged.loc[:, key] = Plants_merged[key].fillna(0).values.astype('int32')

    if not len(Plants_merged.index.unique()) == len(Plants_merged):
        # Very unlikely case:
        logging.error('plant indexes not unique!')
        sys.exit(1)

    # Apply scaling factors:
    if config['modifiers']['Solar'] != 1:
        logging.info('Scaling Solar Capacity by a factor ' + str(config['modifiers']['Solar']))
        for u in Plants_merged.index:
            if Plants_merged.Technology[u] == 'PHOT':
                Plants_merged.loc[u, 'PowerCapacity'] = Plants_merged.loc[u, 'PowerCapacity'] * config['modifiers'][
                    'Solar']
            if Plants_merged.Technology[u] == 'SOTH':
                Plants_merged.loc[u, 'PowerCapacity'] = Plants_merged.loc[u, 'PowerCapacity'] * config['modifiers'][
                    'Solar']
    if config['modifiers']['Wind'] != 1:
        logging.info('Scaling Wind Capacity by a factor ' + str(config['modifiers']['Wind']))
        for u in Plants_merged.index:
            if Plants_merged.Technology[u] == 'WTON' or Plants_merged.Technology[u] == 'WTOF':
                Plants_merged.loc[u, 'PowerCapacity'] = Plants_merged.loc[u, 'PowerCapacity'] * config['modifiers'][
                    'Wind']
    if config['modifiers']['Storage'] != 1:
        logging.info('Scaling Storage Power and Capacity by a factor ' + str(config['modifiers']['Storage']))
        for u in Plants_merged.index:
            if isStorage(Plants_merged.Technology[u]):
                Plants_merged.loc[u, 'PowerCapacity'] = Plants_merged.loc[u, 'PowerCapacity'] * config['modifiers'][
                    'Storage']
                Plants_merged.loc[u, 'StorageCapacity'] = Plants_merged.loc[u, 'StorageCapacity'] * config['modifiers'][
                    'Storage']
                Plants_merged.loc[u, 'StorageChargingCapacity'] = Plants_merged.loc[u, 'StorageChargingCapacity'] * \
                                                                  config['modifiers']['Storage']

    filter_col = [col for col in Plants_merged if col.startswith('Sector')]
    Plants_merged[filter_col] = Plants_merged[filter_col].astype(str)

    # Defining the hydro storages:
    Plants_sto = Plants_merged[[u in commons['tech_storage'] for u in Plants_merged['Technology']]]
    # Defining the thermal storages:
    Plants_thms = Plants_merged[[u in commons['tech_thermal_storage'] for u in Plants_merged['Technology']]]
    # Defining all storage units:
    Plants_all_sto = Plants_merged[[u in [x for x in commons['Technologies'] if x in commons['tech_storage'] +
                                          commons['tech_thermal_storage']] for u in
                                    Plants_merged['Technology']]]
    # check storage plants:
    check_sto(config, Plants_sto, raw_data=False)
    check_sto(config, Plants_thms, raw_data=False)
    check_sto(config, Plants_all_sto, raw_data=False)
    # Defining the CHPs:
    Plants_chp = Plants_merged[[x.lower() in commons['types_CHP'] for x in Plants_merged['CHPType']]].copy()
    # check chp plants:
    check_chp(config, Plants_chp)
    # For all the chp plants correct the PowerCapacity, which is defined in cogeneration mode in the inputs and
    # in power generation model in the optimization model
    for u in Plants_chp.index:
        PowerCapacity = Plants_chp.loc[u, 'PowerCapacity']

        if Plants_chp.loc[u, 'CHPType'].lower() == 'p2h':
            PurePowerCapacity = PowerCapacity
        else:
            # If maximum heat is not defined, then it is defined as the intersection between two lines
            if pd.isnull(Plants_chp.loc[u, 'CHPMaxHeat']):
                MaxHeat = PowerCapacity / Plants_chp.loc[u, 'CHPPowerToHeat']
                Plants_chp.loc[u, 'CHPMaxHeat'] = 'inf'
            else:
                MaxHeat = Plants_chp.loc[u, 'CHPMaxHeat']
            PurePowerCapacity = PowerCapacity + Plants_chp.loc[u, 'CHPPowerLossFactor'] * MaxHeat
        # FIXME: Is this correct?
        Plants_merged.loc[u, 'PartLoadMin'] = Plants_merged.loc[u, 'PartLoadMin'] * PowerCapacity / PurePowerCapacity
        Plants_merged.loc[u, 'PowerCapacity'] = PurePowerCapacity

    # Filter power to heat units
    Plants_p2h = Plants_merged[[u in commons['tech_p2ht'] for u in Plants_merged['Technology']]].copy()
    # check power to heat plants:
    check_p2h(config, Plants_p2h)

    # # Filter heat only plants
    # Plants_heat_only = Plants_merged[[u in commons['tech_heat'] for u in Plants_merged['Technology']]].copy()
    # # Check heat only units
    # check_heat(config, Plants_heat_only)

    # Filter boundary sector only plants
    Plants_boundary_sector_only = Plants_merged[
        [u in commons['tech_boundary_sector'] for u in Plants_merged['Technology']]].copy()
    # Check heat only units
    check_boundary_sector(config, Plants_boundary_sector_only)

    # All heating plants:
    # Plants_heat = Plants_heat_only.copy()
    Plants_heat = Plants_chp.copy()
    Plants_heat = pd.concat([Plants_heat, Plants_p2h])
    Plants_heat = pd.concat([Plants_heat, Plants_thms])

    # Filter power to boundary sector plants
    Plants_p2bs = Plants_merged[[u in commons['tech_p2bs'] for u in Plants_merged['Technology']]].copy()
    # Check heat only units
    check_p2bs(config, Plants_p2bs)

    # Water storage
    Plants_wat = Plants_merged[(Plants_merged['Fuel'] == 'WAT') & (Plants_merged['Technology'] != 'HROR')].copy()

    # Calculating the efficiency time series for each unit:
    Efficiencies = EfficiencyTimeSeries(config, Plants_merged, Temperatures)

    # Calculating boundary sector efficiencies
    BoundarySectorEfficiencies = BoundarySectorEfficiencyTimeSeries(config, Plants_merged, zones_bs)

    # Reserve calculation
    reserve_2U_tot = pd.DataFrame(index=Load.index, columns=Load.columns)
    reserve_2D_tot = pd.DataFrame(index=Load.index, columns=Load.columns)
    for z in Load.columns:
        if config['ReserveCalculation'] == 'Exogenous':
            if z in Reserve2U and z in Reserve2D:
                reserve_2U_tot[z] = Reserve2U[z]
                reserve_2D_tot[z] = Reserve2D[z]
            else:
                logging.critical('Exogenous reserve requirements (2D and 2U) not found for zone ' + z)
                sys.exit(1)
        else:
            if z in Reserve2U and z in Reserve2D:
                logging.info('Using exogenous reserve data for zone ' + z)
                reserve_2U_tot[z] = Reserve2U[z]
                reserve_2D_tot[z] = Reserve2D[z]
            elif config['ReserveCalculation'] == 'Percentage':
                logging.info('Using percentage-based reserve sizing for zone ' + z)
                reserve_2U_tot[z], reserve_2D_tot[z] = percentage_reserve(config, plants, Load, AF, z)
            elif config['ReserveCalculation'] == 'Probabilistic':
                logging.info('Using probabilistic reserve sizing for zone ' + z)
                reserve_2U_tot[z], reserve_2D_tot[z] = probabilistic_reserve(config, plants, Load, AF, z)
            else:
                logging.info('Using generic reserve calculation for zone ' + z)
                reserve_2U_tot[z], reserve_2D_tot[z] = generic_reserve(Load[z])

                # %% Store all times series and format

    # Formatting all time series (merging, resempling) and store in the FinalTS dict
    finalTS = {'Load': Load, 'Reserve2D': reserve_2D_tot, 'Reserve2U': reserve_2U_tot,
               'Efficiencies': Efficiencies,
               'NTCs': NTCs, 'Inter_RoW': Inter_RoW,
               'BS_NTCs': BS_NTCs, 'BS_Inter_RoW': BS_Inter_RoW,
               'EfficienciesBoundarySector': BoundarySectorEfficiencies['Efficiency'],
               'ChargingEfficienciesBoundarySector': BoundarySectorEfficiencies['ChargingEfficiency'],
               'LoadShedding': LoadShedding, 'CostLoadShedding': CostLoadShedding, 'CostCurtailment': CostCurtailment,
               'ScaledInflows': ReservoirScaledInflows, 'ScaledOutflows': ReservoirScaledOutflows,
               'ReservoirLevels': ReservoirLevels, 'Outages': Outages, 'AvailabilityFactors': AF,
               # 'CostHeatSlack': CostHeatSlack, 'HeatDemand': HeatDemand,
               'ShareOfFlexibleDemand': ShareOfFlexibleDemand,
               'PriceTransmission': PriceTransmission,
               'SectorXDemand': SectorXDemand, 'CostXNotServed': CostXNotServed,
               'SectorXFlexibleDemand': SectorXFlexibleDemand, 'SectorXFlexibleSupply': SectorXFlexibleSupply,
               'BSMaxSpillage': BS_Spillages, 'SectorXReservoirLevels': SectorXReservoirLevels}

    # Merge the following time series with weighted averages
    for key in ['ScaledInflows', 'ScaledOutflows', 'Outages', 'AvailabilityFactors']:
        finalTS[key] = merge_series(Plants_merged, plants, finalTS[key], tablename=key)

    # Merge the following time series by weighted average based on storage capacity
    for key in ['ReservoirLevels']:
        finalTS[key] = merge_series(Plants_merged, plants, finalTS[key], tablename=key, method='StorageWeightedAverage')

    # Check that all times series data is available with the specified data time step:
    for key in FuelPrices:
        check_df(FuelPrices[key], StartDate=config['idx'][0], StopDate=config['idx'][-1], name=key)
    for key in finalTS:
        if key in ['EfficienciesBoundarySector','ChargingEfficienciesBoundarySector']:
            for ts in finalTS[key]:
                check_df(finalTS[key][ts], StartDate=config['idx'][0], StopDate=config['idx'][-1], name=key)
        else:
            check_df(finalTS[key], StartDate=config['idx'][0], StopDate=config['idx'][-1], name=key)

    # Resemple to the required time step
    if config['DataTimeStep'] != config['SimulationTimeStep']:
        for key in FuelPrices:
            if len(FuelPrices[key].columns) > 0:
                FuelPrices[key] = FuelPrices[key].resample(pd_timestep(config['SimulationTimeStep'])).mean()
        for key in finalTS:
            if key in ['EfficienciesBoundarySector','ChargingEfficienciesBoundarySector']:
                for ts in finalTS[key]:
                    if len(finalTS[key][ts].columns) > 0:
                        finalTS[key][ts] = finalTS[key][ts].resample(pd_timestep(config['SimulationTimeStep'])).mean()
            else:
                if len(finalTS[key].columns) > 0:
                    finalTS[key] = finalTS[key].resample(pd_timestep(config['SimulationTimeStep'])).mean()

    # Formatting PTDF matrix according to sets['l'] and sets['n'] order or sequence
    if (grid_flag == "DC-Power Flow"):
        PTDF = PTDF.T
        PTDF_l = pd.DataFrame()
        for i in Interconnections:
            PTDF_l = pd.concat([PTDF_l,PTDF[i]], axis=1)
        PTDF = PTDF_l.T
        PTDF_n = pd.DataFrame()
        for j in config['zones']:
            PTDF_n = pd.concat([PTDF_n,PTDF[j]], axis=1)
        PTDF = PTDF_n
    
    # %%###############################################################################################################
    ############################################   Sets    ############################################################
    ###################################################################################################################

    # The sets are defined within a dictionary:
    sets = {}
    sets['h'] = [str(x + 1) for x in range(Nsim)]
    sets['z'] = [str(x + 1) for x in range(int(Nsim - config['LookAhead'] * 24 / config['SimulationTimeStep']))]
    sets['mk'] = ['DA', '2U', '2D', 'Flex']
    sets['n'] = config['zones']
    sets['nx'] = zones_bs
    sets['au'] = Plants_merged.index.tolist()
    sets['l'] = Interconnections
    sets['lx'] = BSInterconnections
    sets['slx'] = BSSpillage
    sets['f'] = commons['Fuels']
    sets['p'] = ['CO2']
    sets['s'] = Plants_sto.index.tolist()
    sets['u'] = Plants_merged[[u in [x for x in commons['Technologies'] if x not in
                                     commons['tech_p2ht'] + commons['tech_thermal_storage'] +
                                     commons['tech_p2bs'] + commons['tech_boundary_sector']]
                               for u in Plants_merged['Technology']]].index.tolist()
    sets['chp'] = Plants_chp.index.tolist()
    sets['p2h'] = Plants_p2h.index.tolist()
    sets['p2x'] = Plants_p2bs.index.tolist()
    sets['th'] = Plants_heat.index.tolist()
    sets['thms'] = Plants_thms.index.tolist()
    sets['t'] = commons['Technologies']
    sets['tr'] = commons['tech_renewables']
    sets['tc'] = list(set(commons['Technologies']) - set(commons['tech_renewables']) - set(commons['tech_p2ht']) -
                      set(commons['tech_thermal_storage']))
    sets['wat'] = Plants_wat.index.tolist()
    sets['xu'] = Plants_boundary_sector_only.index.tolist()
    sets['asu'] = Plants_merged[[u in [x for x in commons['Technologies'] if x in commons['tech_storage'] +
                                       commons['tech_thermal_storage']] for u in
                                 Plants_merged['Technology']]].index.tolist()

    ###################################################################################################################
    ############################################   Parameters    ######################################################
    ###################################################################################################################

    Nunits = len(Plants_merged)
    parameters = {}

    # Each parameter is associated with certain sets, as defined in the following list:
    sets_param = {}
    sets_param['AvailabilityFactor'] = ['au', 'h']
    sets_param['CHPPowerToHeat'] = ['chp']
    sets_param['CHPPowerLossFactor'] = ['chp']
    sets_param['CHPMaxHeat'] = ['chp']
    sets_param['CostFixed'] = ['au']
    sets_param['SectorXStorageFinalMin'] = ['nx']
    sets_param['CostXNotServed'] = ['nx', 'h']
    sets_param['CostLoadShedding'] = ['n', 'h']
    sets_param['CostRampUp'] = ['au']
    sets_param['CostRampDown'] = ['au']
    sets_param['CostShutDown'] = ['au']
    sets_param['CostStartUp'] = ['au']
    sets_param['CostVariable'] = ['au', 'h']
    sets_param['Curtailment'] = ['n']
    sets_param['CostCurtailment'] = ['n', 'h']
    sets_param['Demand'] = ['mk', 'n', 'h']
    sets_param['Efficiency'] = ['au', 'h']
    sets_param['X2PowerConversionMultiplier'] = ['nx', 'au', 'h']
    sets_param['Power2XConversionMultiplier'] = ['nx', 'au', 'h']
    sets_param['EmissionMaximum'] = ['n', 'p']
    sets_param['EmissionRate'] = ['au', 'p']
    sets_param['FlowMaximum'] = ['l', 'h']
    sets_param['FlowMinimum'] = ['l', 'h']
    sets_param['FlowXMaximum'] = ['lx', 'h']
    sets_param['FlowXMinimum'] = ['lx', 'h']
    sets_param['Fuel'] = ['au', 'f']
    sets_param['SectorXDemand'] = ['nx', 'h']
    sets_param['LineNode'] = ['l', 'n']
    sets_param['LineXNode'] = ['lx', 'nx']
    sets_param['SectorXSpillageNode'] = ['slx', 'nx']
    sets_param['SectorXMaximumSpillage'] = ['slx', 'h']
    sets_param['LoadShedding'] = ['n', 'h']
    sets_param['Location'] = ['au', 'n']
    sets_param['LocationX'] = ['au', 'nx']
    sets_param['Markup'] = ['au', 'h']
    sets_param['Nunits'] = ['au']
    sets_param['OutageFactor'] = ['au', 'h']
    sets_param['PartLoadMin'] = ['au']
    sets_param['PowerCapacity'] = ['au']
<<<<<<< HEAD
    sets_param['PowerCapacityBoundarySector'] = ['au', 'nx']
    sets_param['PowerInitial'] = ['u']
=======
    sets_param['PowerInitial'] = ['au']
>>>>>>> 0820c6d2
    sets_param['PriceTransmission'] = ['l', 'h']
    sets_param['RampUpMaximum'] = ['au']
    sets_param['RampDownMaximum'] = ['au']
    sets_param['RampStartUpMaximum'] = ['au']
    sets_param['RampShutDownMaximum'] = ['au']
    sets_param['Reserve'] = [
        'au']  # changed this also in the gams file(in the definition and in the equations satifying the reserve demand)
    sets_param['StorageCapacity'] = ['au']
    sets_param['StorageChargingCapacity'] = ['au']
    sets_param['StorageChargingEfficiency'] = ['au']
    sets_param['StorageDischargeEfficiency'] = ['asu']
    sets_param['StorageSelfDischarge'] = ['au']
    sets_param['StorageInflow'] = ['asu', 'h']
    sets_param['StorageInitial'] = ['asu']
    sets_param['StorageMinimum'] = ['asu']
    sets_param['StorageOutflow'] = ['asu', 'h']
    sets_param['StorageProfile'] = ['asu', 'h']
    sets_param['Technology'] = ['au', 't']
    sets_param['TimeUpMinimum'] = ['au']
    sets_param['TimeDownMinimum'] = ['au']
    sets_param['SectorXFlexDemandInput'] = ['nx', 'h']
    sets_param['SectorXFlexDemandInputInitial'] = ['nx']
    sets_param['SectorXFlexMaxCapacity'] = ['nx']
    sets_param['SectorXFlexSupplyInput'] = ['nx', 'h']
    sets_param['SectorXFlexSupplyInputInitial'] = ['nx']
    sets_param['SectorXFlexMaxSupply'] = ['nx']
    sets_param['SectorXStorageCapacity'] = ['nx']
    sets_param['SectorXStorageSelfDischarge'] = ['nx']
    sets_param['SectorXStorageMinimum'] = ['nx']
    sets_param['SectorXStorageInitial'] = ['nx']
    sets_param['SectorXStorageProfile'] = ['nx', 'h']
    if (grid_flag == "DC-Power Flow"):
        sets_param['PTDF'] = ['l', 'n']

    # Define all the parameters and set a default value of zero:
    for var in sets_param:
        parameters[var] = define_parameter(sets_param[var], sets, value=0)

    # List of parameters whose default value is 1
    for var in ['AvailabilityFactor', 'Efficiency', 'Curtailment', 'StorageChargingEfficiency',
                'StorageDischargeEfficiency', 'Nunits']:
        parameters[var] = define_parameter(sets_param[var], sets, value=1)

    # List of parameters whose default value is very high
    for var in ['RampUpMaximum', 'RampDownMaximum', 'RampStartUpMaximum', 'RampShutDownMaximum',
                'EmissionMaximum']:
        parameters[var] = define_parameter(sets_param[var], sets, value=1e7)

    # Boolean parameters:
    # for var in ['Technology', 'Fuel', 'Reserve', 'Location', 'Location_th', 'LocationX']:
    for var in ['Technology', 'Fuel', 'Reserve', 'Location', 'LocationX']:
        parameters[var] = define_parameter(sets_param[var], sets, value='bool')
    # for var in [col for col in plants if col.startswith('Sector')]:
    #     parameters[var] = define_parameter(sets_param[var], sets, value='bool')

    # %%
    # List of parameters whose value is known and provided in the dataframe BoundarySector
    for var in ['SectorXStorageCapacity', 'SectorXStorageSelfDischarge']:
        parameters[var]['val'] = BoundarySector[var].values

    # List of parameters whose value is known, and provided in the dataframe Plants_merged.
    for var in ['PowerCapacity', 'PartLoadMin', 'TimeUpMinimum', 'TimeDownMinimum', 'CostStartUp',
                'CostRampUp', 'StorageCapacity', 'StorageSelfDischarge', 'StorageChargingCapacity']:
        parameters[var]['val'] = Plants_merged[var].values

    # List of parameters whose value is not necessarily specified in the dataframe Plants_merged
    for var in ['Nunits']:
        if var in Plants_merged:
            parameters[var]['val'] = Plants_merged[var].values

    # List of parameters whose value is known, and provided in the dataframe Plants_sto.
    for var in ['StorageChargingEfficiency']:
        # parameters[var]['val'] = Plants_sto[var].values
        parameters[var]['val'] = Plants_merged[var].values

    # The storage discharge efficiency is actually given by the unit efficiency:
    parameters['StorageDischargeEfficiency']['val'] = np.concatenate((Plants_sto['Efficiency'].values,
                                                                      Plants_thms['Efficiency'].values), axis=None)

    # List of parameters whose value is known, and provided in the dataframe Plants_chp
    for var in ['CHPPowerToHeat', 'CHPPowerLossFactor', 'CHPMaxHeat']:
        parameters[var]['val'] = Plants_chp[var].values

    # Particular treatment of SectorXFlexMaxCapacity that is not a time-series and that is given from the BS Inputs database
    if 'SectorXFlexibleDemand' in config and config['SectorXFlexibleDemand'] != '':
        for i, u in enumerate(sets['nx']):
            if u in BoundarySector.index:
                parameters['SectorXFlexMaxCapacity']['val'][i] = BoundarySector.loc[u, 'MaxFlexDemand']

    # Particular treatment of SectorXFlexMaxCapacity that is not a time-series and that is given from the BS Inputs database
    if 'SectorXFlexibleSupply' in config and config['SectorXFlexibleSupply'] != '':
        for i, u in enumerate(sets['nx']):
            if u in BoundarySector.index:
                parameters['SectorXFlexMaxSupply']['val'][i] = BoundarySector.loc[u, 'MaxFlexSupply']

    # Particular treatment of SectorXStorageMinimum:
    for i, u in enumerate(sets['nx']):
        if u in BoundarySector.index:
            parameters['SectorXStorageMinimum']['val'][i] = BoundarySector.loc[
                                                                u, 'SectorXStorageMinimum'] * \
                                                            BoundarySector.loc[
                                                                u, 'SectorXStorageCapacity']

    # Storage profile and initial state:
    for i, s in enumerate(sets['asu']):
        if s in finalTS['ReservoirLevels'] and any(finalTS['ReservoirLevels'][s] > 0) and all(
                finalTS['ReservoirLevels'][s] - 1 <= 1e-11):
            # get the time series
            parameters['StorageProfile']['val'][i, :] = finalTS['ReservoirLevels'][s][idx_sim].values
        elif s in finalTS['ReservoirLevels'] and any(finalTS['ReservoirLevels'][s] > 0) and any(
                finalTS['ReservoirLevels'][s] - 1 > 1e-11):
            logging.critical(s + ': The reservoir level is sometimes higher than its capacity (>1) !')
            sys.exit(1)
        else:
            logging.warning(
                'Could not find reservoir level data for storage plant ' + s + '. Using the provided default initial '
                                                                               'and final values')
            parameters['StorageProfile']['val'][i, :] = np.linspace(config['default']['ReservoirLevelInitial'],
                                                                    config['default']['ReservoirLevelFinal'],
                                                                    len(idx_sim))
        # The initial level is the same as the first value of the profile:
        if s in Plants_sto.index:
            parameters['StorageInitial']['val'][i] = parameters['StorageProfile']['val'][i, 0] * \
                                                     finalTS['AvailabilityFactors'][s][idx_sim[0]] * \
                                                     Plants_sto['StorageCapacity'][s] * Plants_sto['Nunits'][s]
        if s in Plants_thms.index:
            parameters['StorageInitial']['val'][i] = parameters['StorageProfile']['val'][i, 0] * \
                                                     finalTS['AvailabilityFactors'][s][idx_sim[0]] * \
                                                     Plants_thms['StorageCapacity'][s] * Plants_thms['Nunits'][s]

    for i, nx in enumerate(sets['nx']):
        if nx in finalTS['SectorXReservoirLevels'] and any(finalTS['SectorXReservoirLevels'][nx] > 0) and all(
                finalTS['SectorXReservoirLevels'][nx] - 1 <= 1e-11):
            # get the time series
            parameters['SectorXStorageProfile']['val'][i, :] = finalTS['SectorXReservoirLevels'][nx][idx_sim].values
        elif nx in finalTS['SectorXReservoirLevels'] and any(finalTS['SectorXReservoirLevels'][nx] > 0) and any(
                finalTS['SectorXReservoirLevels'][nx] - 1 > 1e-11):
            logging.critical(nx + ': The reservoir level is sometimes higher than its capacity (>1) !')
            sys.exit(1)
        else:
            logging.warning(
                'Could not find reservoir level data for storage plant ' + nx + '. Using the provided default initial '
                                                                                'and final values')
            parameters['SectorXStorageProfile']['val'][i, :] = np.linspace(config['default']['ReservoirLevelInitial'],
                                                                           config['default']['ReservoirLevelFinal'],
                                                                           len(idx_sim))
        parameters['SectorXStorageInitial']['val'][i] = parameters['SectorXStorageProfile']['val'][i, 0] * \
                                                        BoundarySector['SectorXStorageCapacity'][nx]

    # Storage Inflows:
    for i, s in enumerate(sets['asu']):
        if s in finalTS['ScaledInflows']:
            parameters['StorageInflow']['val'][i, :] = finalTS['ScaledInflows'][s][idx_sim].values * \
                                                       Plants_all_sto['PowerCapacity'][s]
            if s in finalTS['ScaledOutflows']:
                parameters['StorageOutflow']['val'][i, :] = finalTS['ScaledOutflows'][s][idx_sim].values * \
                                                            Plants_all_sto['PowerCapacity'][s]

    # # Heat demands:
    # for i, u in enumerate(sets['n_th']):
    #     if u in finalTS['HeatDemand']:
    #         parameters['HeatDemand']['val'][i, :] = finalTS['HeatDemand'][u][idx_sim].values
    #         parameters['CostHeatSlack']['val'][i, :] = finalTS['CostHeatSlack'][u][idx_sim].values

    # Boundary sector demands:
    for i, u in enumerate(sets['nx']):
        if u in finalTS['SectorXDemand']:
            parameters['SectorXDemand']['val'][i, :] = finalTS['SectorXDemand'][u][idx_sim].values

        parameters['CostXNotServed']['val'][i, :] = finalTS['CostXNotServed'][u][idx_sim].values

    # Boundary Sector time series
    for i, u in enumerate(sets['nx']):
        if u in finalTS['SectorXFlexibleDemand']:
            parameters['SectorXFlexDemandInput']['val'][i, :] = finalTS['SectorXFlexibleDemand'][u][idx_sim].values
        if u in finalTS['SectorXFlexibleSupply']:
            parameters['SectorXFlexSupplyInput']['val'][i, :] = finalTS['SectorXFlexibleSupply'][u][idx_sim].values

    if 'SectorXFlexibleDemand' in config:
        check_BSFlexDemand(parameters, config)

    if 'SectorXFlexibleSupply' in config:
        check_BSFlexSupply(parameters, config)

    # Ramping rates are reconstructed for the non dimensional value provided
    # (start-up and normal ramping are not differentiated)
    parameters['RampUpMaximum']['val'] = Plants_merged['RampUpRate'].values * Plants_merged['PowerCapacity'].values * 60
    parameters['RampDownMaximum']['val'] = Plants_merged['RampDownRate'].values * Plants_merged[
        'PowerCapacity'].values * 60
    parameters['RampStartUpMaximum']['val'] = Plants_merged['RampUpRate'].values * Plants_merged[
        'PowerCapacity'].values * 60 + Plants_merged['PartLoadMin'].values * Plants_merged['PowerCapacity'].values
    parameters['RampShutDownMaximum']['val'] = Plants_merged['RampDownRate'].values * Plants_merged[
        'PowerCapacity'].values * 60 + Plants_merged['PartLoadMin'].values * Plants_merged['PowerCapacity'].values

    # If Curtailment is not allowed, set to 0:
    if config['AllowCurtailment'] == 0:
        parameters['Curtailment'] = define_parameter(sets_param['Curtailment'], sets, value=0)

    # Availability Factors
    if len(finalTS['AvailabilityFactors'].columns) != 0:
        for i, u in enumerate(sets['au']):
            if u in finalTS['AvailabilityFactors'].columns:
                parameters['AvailabilityFactor']['val'][i, :] = finalTS['AvailabilityFactors'][u].values

    # Efficiencies (currently limited to p2h units, but can be extended to all units):
    if len(finalTS['Efficiencies']) != 0:
        for i, u in enumerate(sets['au']):
            parameters['Efficiency']['val'][i, :] = finalTS['Efficiencies'][u].values

    # Assign charging and discharging efficiencies for boundary sectors
    values = np.ndarray([len(sets['nx']), len(sets['au']), len(sets['h'])])
    for i in range(len(sets['nx'])):
        for u in range(len(sets['au'])):
            values[i, u, :] = finalTS['EfficienciesBoundarySector'][sets['nx'][i]][sets['au'][u]]
    parameters['X2PowerConversionMultiplier'] = {'sets': sets_param['X2PowerConversionMultiplier'], 'val': values}

    values = np.ndarray([len(sets['nx']), len(sets['au']), len(sets['h'])])
    for i in range(len(sets['nx'])):
        for u in range(len(sets['au'])):
            values[i, u, :] = finalTS['ChargingEfficienciesBoundarySector'][sets['nx'][i]][sets['au'][u]]
    parameters['Power2XConversionMultiplier'] = {'sets': sets_param['Power2XConversionMultiplier'], 'val': values}

    values = np.ndarray([len(sets['mk']), len(sets['n']), len(sets['h'])])
    for i in range(len(sets['n'])):
        values[0, i, :] = finalTS['Load'][sets['n'][i]]
        values[1, i, :] = finalTS['Reserve2U'][sets['n'][i]]
        values[2, i, :] = finalTS['Reserve2D'][sets['n'][i]]
        values[3, i, :] = finalTS['Load'][sets['n'][i]] * finalTS['ShareOfFlexibleDemand'][sets['n'][i]]
    parameters['Demand'] = {'sets': sets_param['Demand'], 'val': values}

    # Emission Rate:
    parameters['EmissionRate']['val'][:, 0] = Plants_merged['EmissionRate'].values

    # Load Shedding:
    for i, c in enumerate(sets['n']):
        parameters['LoadShedding']['val'][i] = finalTS['LoadShedding'][c] * PeakLoad[c]
        parameters['CostLoadShedding']['val'][i] = finalTS['CostLoadShedding'][c]
        parameters['CostCurtailment']['val'][i] = finalTS['CostCurtailment'][c]

    # %%###############################################################################################################
    # Variable Cost
    # Equivalence dictionary between fuel types and price entries in the config sheet:
    FuelEntries = {'BIO': 'PriceOfBiomass', 'GAS': 'PriceOfGas', 'HRD': 'PriceOfBlackCoal', 'LIG': 'PriceOfLignite',
                   'NUC': 'PriceOfNuclear', 'OIL': 'PriceOfFuelOil', 'PEA': 'PriceOfPeat', 'AMO': 'PriceOfAmmonia'}
    for unit in range(Nunits):
        c = Plants_merged['Zone'][unit]  # zone to which the unit belongs
        found = False
        for FuelEntry in FuelEntries:
            if Plants_merged['Fuel'][unit] == FuelEntry:
                if Plants_merged['Technology'][unit] == 'ABHP':
                    parameters['CostVariable']['val'][unit, :] = FuelPrices[FuelEntries[FuelEntry]][c] / \
                                                                 Plants_merged['Efficiency'][unit] + \
                                                                 Plants_merged['EmissionRate'][unit] * \
                                                                 FuelPrices['PriceOfCO2'][c]
                    found = True
                else:
                    parameters['CostVariable']['val'][unit, :] = FuelPrices[FuelEntries[FuelEntry]][c] / \
                                                                 Plants_merged['Efficiency'][unit] + \
                                                                 Plants_merged['EmissionRate'][unit] * \
                                                                 FuelPrices['PriceOfCO2'][c]
                    found = True
        # Special case for biomass plants, which are not included in EU ETS:
        if Plants_merged['Fuel'][unit] == 'BIO':
            parameters['CostVariable']['val'][unit, :] = FuelPrices['PriceOfBiomass'][c] / \
                                                         Plants_merged['Efficiency'][unit]
            found = True
        if not found:
            logging.warning('No fuel price value has been found for fuel ' + Plants_merged['Fuel'][unit] +
                            ' in unit ' + Plants_merged['Unit'][unit] + '. A null variable cost has been assigned')

    # %%###############################################################################################################

    # Maximum Line Capacity
    if (grid_flag == "DC-Power Flow"):
        for i, l in enumerate(sets['l']):
            if l in NTCs.columns:
                parameters['FlowMaximum']['val'][i, :] = finalTS['NTCs'][l]
                parameters['FlowMinimum']['val'][i, :] = (finalTS['NTCs'][l])*-1
                if l in Inter_RoW.columns:
                    parameters['FlowMaximum']['val'][i, :] = finalTS['Inter_RoW'][l]
                    parameters['FlowMinimum']['val'][i, :] = finalTS['Inter_RoW'][l]
                    parameters['PriceTransmission']['val'][i, :] = finalTS['PriceTransmission'][l]
    
        # Check values:
        check_MinMaxFlows(parameters['FlowMinimum']['val'], parameters['FlowMaximum']['val'])
    
        parameters['LineNode'] = incidence_matrix(sets, 'l', parameters, 'LineNode')        
        

    else:
        for i, l in enumerate(sets['l']):
            if l in NTCs.columns:
                parameters['FlowMaximum']['val'][i, :] = finalTS['NTCs'][l]
                if l in Inter_RoW.columns:
                    parameters['FlowMaximum']['val'][i, :] = finalTS['Inter_RoW'][l]
                    parameters['FlowMinimum']['val'][i, :] = finalTS['Inter_RoW'][l]
                    parameters['PriceTransmission']['val'][i, :] = finalTS['PriceTransmission'][l]
        
            # Check values:
            check_MinMaxFlows(parameters['FlowMinimum']['val'], parameters['FlowMaximum']['val'])
        
            parameters['LineNode'] = incidence_matrix(sets, 'l', parameters, 'LineNode')
    

    # Maximum Boundary Sector Line Capacity
    for i, lx in enumerate(sets['lx']):
        if lx in BS_NTCs.columns:
            parameters['FlowXMaximum']['val'][i, :] = finalTS['BS_NTCs'][lx]
        if lx in BS_Inter_RoW.columns:
            parameters['FlowXMaximum']['val'][i, :] = finalTS['BS_Inter_RoW'][lx]
            parameters['FlowXMinimum']['val'][i, :] = finalTS['BS_Inter_RoW'][lx]
    for i, slx in enumerate(sets['slx']):
        if slx in BS_Spillages.columns:
            parameters['SectorXMaximumSpillage']['val'][i, :] = finalTS['BSMaxSpillage'][lx]

    # Check values:
    check_MinMaxFlows(parameters['FlowXMinimum']['val'], parameters['FlowXMaximum']['val'])

    parameters['LineXNode'] = incidence_matrix(sets, 'lx', parameters, 'LineXNode', nodes='nx')

    parameters['SectorXSpillageNode'] = incidence_matrix(sets, 'slx', parameters, 'SectorXSpillageNode', nodes='nx')

    # PTDF MATRIX 
    if (grid_flag == "DC-Power Flow"):
        if len(PTDF.columns) != 0:
            for i, u in enumerate(sets['n']):
                if u in PTDF.columns:
                    parameters['PTDF']['val'][:, i] = PTDF[u].values


    # Outage Factors
    if len(finalTS['Outages'].columns) != 0:
        for i, u in enumerate(sets['au']):
            if u in finalTS['Outages'].columns:
                parameters['OutageFactor']['val'][i, :] = finalTS['Outages'][u].values
            else:
                logging.warning('Outages factors not found for unit ' + u + '. Assuming no outages')

    # Participation to the reserve market
    list_of_participating_units = []  # new list
    for unit in Plants_merged.index:
        tech = Plants_merged.loc[unit, 'Technology']
        if tech in config['ReserveParticipation'] and Plants_merged.loc[unit, 'CHPType'] == '':
            list_of_participating_units.append(
                unit)  # if unit same technology as allowed without CHP and unit is no CHP then add to list
        elif tech in config['ReserveParticipation_CHP'] and Plants_merged.loc[unit, 'CHPType'] != '':
            list_of_participating_units.append(
                unit)  # if unit same technology as allowed with CHP and unit is CHP then add to list

    values = np.array([s in list_of_participating_units for s in sets['au']],
                      dtype='bool')  # same as before but with new list
    parameters['Reserve'] = {'sets': sets_param['Reserve'], 'val': values}

    # Technologies
    for unit in range(Nunits):
        idx = sets['t'].index(Plants_merged['Technology'][unit])
        parameters['Technology']['val'][unit, idx] = True

    # Fuels
    for unit in range(Nunits):
        idx = sets['f'].index(Plants_merged['Fuel'][unit])
        parameters['Fuel']['val'][unit, idx] = True

    # Location
    for i in range(len(sets['n'])):
        parameters['Location']['val'][:, i] = (Plants_merged['Zone'] == config['zones'][i]).values
    # for i in range(len(sets['n_th'])):
    #     parameters['Location_th']['val'][:, i] = (Plants_merged['Zone_th'] == zones_th[i]).values

    sectors = [col for col in plants if col.startswith('Sector')]
    for i in range(len(sets['nx'])):
        for s in sectors:
            parameters['LocationX']['val'][:, i] = np.logical_or(parameters['LocationX']['val'][:, i],
                                                                 (Plants_merged[s] == zones_bs[i]).values)

    # CHPType parameter:
    sets['chp_type'] = ['Extraction', 'Back-Pressure', 'P2H']
    parameters['CHPType'] = define_parameter(['chp', 'chp_type'], sets, value=0)
    for i, u in enumerate(sets['chp']):
        if u in Plants_chp.index:
            if Plants_chp.loc[u, 'CHPType'].lower() == 'extraction':
                parameters['CHPType']['val'][i, 0] = 1
            elif Plants_chp.loc[u, 'CHPType'].lower() == 'back-pressure':
                parameters['CHPType']['val'][i, 1] = 1
            elif Plants_chp.loc[u, 'CHPType'].lower() == 'p2h':
                parameters['CHPType']['val'][i, 2] = 1
            else:
                logging.error('CHPType not valid for plant ' + u)
                sys.exit(1)

    # Initial Power
    if 'InitialPower' in Plants_merged.columns and Plants_merged['InitialPower'].notna().any():
        Plants_merged['InitialPower'].fillna(0, inplace=True)
    else:
        Plants_merged['InitialPower'] = finalTS['AvailabilityFactors'].iloc[0, :] * Plants_merged['PowerCapacity']

        for z in config['zones']:
            tmp_units = Plants_merged.loc[Plants_merged['Zone'] == z].copy()
            tmp_load = finalTS['Load'].iloc[0, :].loc[z]
            power_initial_res = tmp_units.loc[tmp_units['Fuel'].isin(['WAT', 'WIN', 'SUN']) &
                                              tmp_units['Technology'].isin(['HROR', 'WTON', 'WTOF', 'PHOT'])][
                'InitialPower'].sum()
            if tmp_load > power_initial_res:
                lack_of_power = tmp_load - power_initial_res
                for f in ['NUC', 'GAS', 'HRD', 'LIG', 'BIO', 'OIL']:
                    for t in ['COMC', 'STUR', 'GTUR', 'ICEN']:
                        n_units = tmp_units.loc[tmp_units['Fuel'].isin([f]) & tmp_units['Technology'].isin([t])].shape[
                            0]
                        power_initial_ft = tmp_units.loc[
                            tmp_units['Fuel'].isin([f]) & tmp_units['Technology'].isin([t]), 'InitialPower'].sum()
                        tmp_units.loc[:, 'Share'] = tmp_units.loc[
                                                        tmp_units['Fuel'].isin([f]) & tmp_units['Technology'].isin(
                                                            [t]), 'InitialPower'] / power_initial_ft
                        if lack_of_power - power_initial_ft > 0:
                            lack_of_power = lack_of_power - power_initial_ft
                        if lack_of_power - power_initial_ft < 0:
                            tmp_units.loc[tmp_units['Fuel'].isin([f]) & tmp_units['Technology'].isin(
                                [t]), 'InitialPower'] = lack_of_power * tmp_units.loc[
                                tmp_units['Fuel'].isin([f]) & tmp_units['Technology'].isin(
                                    [t]), 'Share']
                            lack_of_power = 0
                        if lack_of_power == 0:
                            tmp_units.loc[tmp_units['Fuel'].isin([f]) & tmp_units['Technology'].isin(
                                [t]), 'InitialPower'] = 0
            else:
                tmp_units.loc[~tmp_units['Fuel'].isin(['WAT', 'WIN', 'SUN']) &
                              ~tmp_units['Technology'].isin(['HROR', 'WTON', 'WTOF', 'PHOT']), 'InitialPower'] = 0
                lack_of_power = 0
            Plants_merged.update(tmp_units)

            if lack_of_power > 0:
                logging.error('In zone: ' + z + ' there is insufficient conventional + renewable ' +
                              'generation capacity of: ' + str(lack_of_power) +
                              '. If NTC + storage is not sufficient ShedLoad in ' + z +
                              ' is likely to occour. Check the inputs!')

        Plants_merged.loc[Plants_merged['Technology'].isin(commons['tech_renewables']), 'InitialPower'] = 0
        # Plants_merged.loc[Plants_merged['Technology'].isin(commons['tech_heat']), 'InitialPower'] = 0
        Plants_merged.loc[Plants_merged['Technology'].isin(commons['tech_p2ht']), 'InitialPower'] = 0
        Plants_merged.loc[Plants_merged['Technology'].isin(commons['tech_p2bs']), 'InitialPower'] = 0
        Plants_merged.loc[Plants_merged['Technology'].isin(commons['tech_thermal_storage']), 'InitialPower'] = 0

    if 'InitialPower' in Plants_merged:
<<<<<<< HEAD
        technologies = [x for x in commons['Technologies'] if x not in
                        commons['tech_p2ht'] + commons['tech_thermal_storage'] + commons['tech_p2bs'] +
                        commons['tech_boundary_sector']]
        parameters['PowerInitial']['val'] = Plants_merged.loc[Plants_merged['Technology'].isin(technologies)][
            'InitialPower'].values
=======
        # technologies = [x for x in commons['Technologies'] if x not in commons['tech_heat'] +
        #                 commons['tech_p2ht'] + commons['tech_thermal_storage'] + commons['tech_p2h2']]
        parameters['PowerInitial']['val'] = Plants_merged.loc[:]['InitialPower'].values
>>>>>>> 0820c6d2

    # Config variables:
    sets['x_config'] = ['FirstDay', 'LastDay', 'RollingHorizon Length', 'RollingHorizon LookAhead',
                        'SimulationTimeStep', 'ValueOfLostLoad', 'QuickStartShare', 'CostOfSpillage', 'WaterValue',
                        'DemandFlexibility']
    sets['y_config'] = ['year', 'month', 'day', 'val']
    dd_begin = idx_sim[0]
    dd_end = idx_sim[-1]

    values = np.array(
        [[dd_begin.year, dd_begin.month, dd_begin.day, 0],
         [dd_end.year, dd_end.month, dd_end.day, 0],
         [1e-5, 0, config['HorizonLength'], 0],
         [1e-5, 0, config['LookAhead'], 0],
         [1e-5, 0, 0, config['SimulationTimeStep']],
         [1e-5, 0, 0, config['default']['ValueOfLostLoad']],
         [1e-5, 0, 0, config['default']['ShareOfQuickStartUnits']],
         [1e-5, 0, 0, config['default']['PriceOfSpillage']],
         [1e-5, 0, 0, config['default']['WaterValue']],
         [1e-5, 0, 0, config['default']['DemandFlexibility']]]
    )
    # the 1E-5 values are needed to be sure that all sets are written with the config parameter
    parameters['Config'] = {'sets': ['x_config', 'y_config'], 'val': values}

    # %%################################################################################################################
    ######################################   Simulation Environment     ################################################
    ####################################################################################################################

    # Output folder:
    sim = config['SimulationDirectory']

    # Simulation data:
    SimData = {'sets': sets, 'parameters': parameters, 'config': config, 'units_nonclustered': plants,
               'units': Plants_merged,
               'geo': geo, 'version': dispa_version}

    # list_vars = []
    gdx_out = "Inputs.gdx"
    if config['WriteGDX']:
        write_variables(config, gdx_out, [sets, parameters])

    # if the sim variable was not defined:
    if 'sim' not in locals():
        logging.error('Please provide a path where to store the DispaSET inputs (in the "sim" variable)')
        sys.exit(1)

    if not os.path.exists(sim):
        os.makedirs(sim)
    
    if MTS:
        if not LP:
            logging.error('Simulation in MTS must be LP')
            sys.exit(1)
        else:

            if (grid_flag == "DC-Power Flow"):
                fin = open(os.path.join(GMS_FOLDER, 'UCM_h.gms'))
                fout = open(os.path.join(sim, 'UCM_h.gms'), "wt")
                logging.info('Simulation with DC-Power Flow')
                for line in fin:
                    line = line.replace('$setglobal LPFormulation 0', '$setglobal LPFormulation 1')
                    line = line.replace('$setglobal MTS 0', '$setglobal MTS 1')
                    line = line.replace('$setglobal TransmissionGrid 0', '$setglobal TransmissionGrid 1')
                    fout.write(line)
                fin.close()
                fout.close()
                
                # additionally allso copy UCM_h_simple.gms
                fin1 = open(os.path.join(GMS_FOLDER, 'UCM_h_simple.gms'))
                fout1 = open(os.path.join(sim, 'UCM_h_simple.gms'), "wt")
                logging.info('Simulation with DC-Power Flow')
                for line in fin1:
                    line = line.replace('$setglobal TransmissionGrid 0', '$setglobal TransmissionGrid 1')
                    fout1.write(line)
                fin1.close()
                fout1.close()
                # shutil.copyfile(os.path.join(GMS_FOLDER, 'UCM_h_simple.gms'),
                #                 os.path.join(sim, 'UCM_h_simple.gms'))
            else:
                fin = open(os.path.join(GMS_FOLDER, 'UCM_h.gms'))
                fout = open(os.path.join(sim, 'UCM_h.gms'), "wt")
                logging.info('Simulation with NTC')
                for line in fin:
                    line = line.replace('$setglobal LPFormulation 0', '$setglobal LPFormulation 1')
                    line = line.replace('$setglobal MTS 0', '$setglobal MTS 1')
                    fout.write(line)
                fin.close()
                fout.close()
                # additionally allso copy UCM_h_simple.gms
                shutil.copyfile(os.path.join(GMS_FOLDER, 'UCM_h_simple.gms'),
                                os.path.join(sim, 'UCM_h_simple.gms'))


    elif LP:
            if (grid_flag == "DC-Power Flow"):
                fin = open(os.path.join(GMS_FOLDER, 'UCM_h.gms'))
                fout = open(os.path.join(sim, 'UCM_h.gms'), "wt")
                logging.info('Simulation with DC-Power Flow')
                for line in fin:
                    line = line.replace('$setglobal LPFormulation 0', '$setglobal LPFormulation 1')
                    line = line.replace('$setglobal TransmissionGrid 0', '$setglobal TransmissionGrid 1')
                    fout.write(line)
                fin.close()
                fout.close()
                
                # additionally allso copy UCM_h_simple.gms
                fin1 = open(os.path.join(GMS_FOLDER, 'UCM_h_simple.gms'))
                fout1 = open(os.path.join(sim, 'UCM_h_simple.gms'), "wt")
                logging.info('Simulation with DC-Power Flow')
                for line in fin1:
                    line = line.replace('$setglobal TransmissionGrid 0', '$setglobal TransmissionGrid 1')
                    fout1.write(line)
                fin1.close()
                fout1.close()
                # shutil.copyfile(os.path.join(GMS_FOLDER, 'UCM_h_simple.gms'),
                #                 os.path.join(sim, 'UCM_h_simple.gms'))
            else:
                fin = open(os.path.join(GMS_FOLDER, 'UCM_h.gms'))
                fout = open(os.path.join(sim, 'UCM_h.gms'), "wt")
                logging.info('Simulation with NTC')
                for line in fin:
                    line = line.replace('$setglobal LPFormulation 0', '$setglobal LPFormulation 1')
                    fout.write(line)
                fin.close()
                fout.close()
                # additionally allso copy UCM_h_simple.gms
                shutil.copyfile(os.path.join(GMS_FOLDER, 'UCM_h_simple.gms'),
                                os.path.join(sim, 'UCM_h_simple.gms'))


    else:
            if (grid_flag == "DC-Power Flow"):
                fin = open(os.path.join(GMS_FOLDER, 'UCM_h.gms'))
                fout = open(os.path.join(sim, 'UCM_h.gms'), "wt")
                logging.info('Simulation with DC-Power Flow')
                for line in fin:
                    line = line.replace('$setglobal TransmissionGrid 0', '$setglobal TransmissionGrid 1')
                    fout.write(line)
                fin.close()
                fout.close()
                
                # additionally allso copy UCM_h_simple.gms
                fin1 = open(os.path.join(GMS_FOLDER, 'UCM_h_simple.gms'))
                fout1 = open(os.path.join(sim, 'UCM_h_simple.gms'), "wt")
                logging.info('Simulation with DC-Power Flow')
                for line in fin1:
                    line = line.replace('$setglobal TransmissionGrid 0', '$setglobal TransmissionGrid 1')
                    fout1.write(line)
                fin1.close()
                fout1.close()
                # shutil.copyfile(os.path.join(GMS_FOLDER, 'UCM_h_simple.gms'),
                #                 os.path.join(sim, 'UCM_h_simple.gms'))
            else:
                fin = open(os.path.join(GMS_FOLDER, 'UCM_h.gms'))
                fout = open(os.path.join(sim, 'UCM_h.gms'), "wt")
                logging.info('Simulation with NTC')
                for line in fin:
                    line = line.replace('$setglobal LPFormulation 0', '$setglobal LPFormulation 1')
                    fout.write(line)
                fin.close()
                fout.close()
                # additionally allso copy UCM_h_simple.gms
                shutil.copyfile(os.path.join(GMS_FOLDER, 'UCM_h_simple.gms'),
                                os.path.join(sim, 'UCM_h_simple.gms'))
                
                
        # shutil.copyfile(os.path.join(GMS_FOLDER, 'UCM_h.gms'),
        #                 os.path.join(sim, 'UCM_h.gms'))
        # # additionally allso copy UCM_h_simple.gms
        # shutil.copyfile(os.path.join(GMS_FOLDER, 'UCM_h_simple.gms'),
        #                 os.path.join(sim, 'UCM_h_simple.gms'))
    
    gmsfile = open(os.path.join(sim, 'UCM.gpr'), 'w')
    gmsfile.write(
        '[PROJECT] \n \n[RP:UCM_H] \n1= \n[OPENWINDOW_1] \nFILE0=UCM_h.gms \nFILE1=UCM_h.gms \nMAXIM=1 \nTOP=50 \nLEFT=50 \nHEIGHT=400 \nWIDTH=400')
    gmsfile.close()
    shutil.copyfile(os.path.join(GMS_FOLDER, 'writeresults.gms'),
                    os.path.join(sim, 'writeresults.gms'))
    # Create cplex option file
    if config['CplexSetting'] == '' and config['CplexAccuracy'] == '':
        cplex_options = {'epgap': 0.0005,
                         # TODO: For the moment hardcoded, it has to be moved to a config file
                         'numericalemphasis': 0,
                         'mipdisplay': 4,
                         'scaind': 1,
                         'lpmethod': 0,
                         'relaxfixedinfeas': 0,
                         'mipstart': 1,
                         'mircuts': 1,
                         'quality': True,
                         'bardisplay': 2,
                         'epint': 0,
                         'lbheur': 1,
                         }
        logging.info('Default Cplex setting used')
    elif config['CplexSetting'] == '' and config['CplexAccuracy'] != '':
        cplex_options = {'epgap': float(config['CplexAccuracy']),  # TODO: For the moment hardcoded, it has to be moved to a config file
                         'numericalemphasis': 0,
                         'mipdisplay': 4,
                         'scaind': 1,
                         'lpmethod': 0,
                         'relaxfixedinfeas': 0,
                         'mipstart': 1,
                         'mircuts': 1,
                         'quality': True,
                         'bardisplay': 2,
                         'epint': 0,
                         'lbheur': 1,
                         }
    elif config['CplexSetting'] == 'Default':
        cplex_options = {'epgap': float(config['CplexAccuracy']),  # TODO: For the moment hardcoded, it has to be moved to a config file
                         'numericalemphasis': 0,
                         'mipdisplay': 4,
                         'scaind': 1,
                         'lpmethod': 0,
                         'relaxfixedinfeas': 0,
                         'mipstart': 1,
                         'mircuts': 1,
                         'quality': True,
                         'bardisplay': 2,
                         'epint': 0,
                         'lbheur': 1,
                         }
        logging.info('Default Cplex setting used')
    elif config['CplexSetting'] == 'Agressive':
        cplex_options = {'epgap': config['CplexAccuracy'],  # TODO: For the moment hardcoded, it has to be moved to a config file
                         'numericalemphasis': 0,
                         'mipdisplay': 4,
                         'scaind': 1,
                         'lpmethod': 0,
                         'relaxfixedinfeas': 0,
                         'mipstart': 1,
                         'mircuts': 1,
                         'quality': True,
                         'bardisplay': 2,
                         'epint': 0,
                         'heuristiceffort': 2,
                         'lbheur': 1,
                         # Probing parameters
                         'probe': 1,
                         # Cut parameters
                         'cuts': 5,
                         'covers': 3,
                         'cliques': 3,
                         'disjcuts': 3,
                         'liftprojcuts': 3,
                         'localimplied': 3,
                         'flowcovers': 2,
                         'flowpaths': 2,
                         'fraccuts': 2,
                         }
        logging.info('Agressive Cplex setting used')
    else:
        logging.critical('Cplex setting must be specified Default or Agressive')
        sys.exit(1)

    lines_to_write = ['{} {}'.format(k, v) for k, v in cplex_options.items()]
    with open(os.path.join(sim, 'cplex.opt'), 'w') as f:
        for line in lines_to_write:
            f.write(line + '\n')

    logging.debug('Using gams file from ' + GMS_FOLDER)
    if config['WriteGDX']:
        shutil.copy(gdx_out, sim + '/')
        os.remove(gdx_out)
    # Copy bat file to generate gdx file directly from excel:
    shutil.copy(os.path.join(GMS_FOLDER, 'makeGDX.bat'),
                os.path.join(sim, 'makeGDX.bat'))

    if config['WritePickle']:
        try:
            import cPickle as pickle
        except ImportError:
            import pickle
        if MTS:
            with open(os.path.join(sim, 'Inputs_MTS.p'), 'wb') as pfile:
                pickle.dump(SimData, pfile, protocol=pickle.HIGHEST_PROTOCOL)
        else:
            with open(os.path.join(sim, 'Inputs.p'), 'wb') as pfile:
                pickle.dump(SimData, pfile, protocol=pickle.HIGHEST_PROTOCOL)
    logging.info('Build finished')

    # Remove previously-created debug files:
    debugfile = os.path.join(sim, 'debug.gdx')
    if os.path.isfile(debugfile):
        try:
            os.remove(debugfile)
        except OSError:
            print('Could not erase previous debug file ' + debugfile)

    return SimData<|MERGE_RESOLUTION|>--- conflicted
+++ resolved
@@ -761,12 +761,8 @@
     sets_param['OutageFactor'] = ['au', 'h']
     sets_param['PartLoadMin'] = ['au']
     sets_param['PowerCapacity'] = ['au']
-<<<<<<< HEAD
     sets_param['PowerCapacityBoundarySector'] = ['au', 'nx']
-    sets_param['PowerInitial'] = ['u']
-=======
     sets_param['PowerInitial'] = ['au']
->>>>>>> 0820c6d2
     sets_param['PriceTransmission'] = ['l', 'h']
     sets_param['RampUpMaximum'] = ['au']
     sets_param['RampDownMaximum'] = ['au']
@@ -1210,17 +1206,9 @@
         Plants_merged.loc[Plants_merged['Technology'].isin(commons['tech_thermal_storage']), 'InitialPower'] = 0
 
     if 'InitialPower' in Plants_merged:
-<<<<<<< HEAD
-        technologies = [x for x in commons['Technologies'] if x not in
-                        commons['tech_p2ht'] + commons['tech_thermal_storage'] + commons['tech_p2bs'] +
-                        commons['tech_boundary_sector']]
-        parameters['PowerInitial']['val'] = Plants_merged.loc[Plants_merged['Technology'].isin(technologies)][
-            'InitialPower'].values
-=======
         # technologies = [x for x in commons['Technologies'] if x not in commons['tech_heat'] +
         #                 commons['tech_p2ht'] + commons['tech_thermal_storage'] + commons['tech_p2h2']]
         parameters['PowerInitial']['val'] = Plants_merged.loc[:]['InitialPower'].values
->>>>>>> 0820c6d2
 
     # Config variables:
     sets['x_config'] = ['FirstDay', 'LastDay', 'RollingHorizon Length', 'RollingHorizon LookAhead',
