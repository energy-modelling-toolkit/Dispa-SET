--- conflicted
+++ resolved
@@ -414,9 +414,6 @@
                 logging.critical('Exogenous reserve requirements (2D and 2U) not found for zone ' +z)
                 sys.exit(1)
         else:
-<<<<<<< HEAD
-            reserve_2D_tot[z] = 0.5 * reserve_2U_tot[z]
-=======
             if z in Reserve2U and z in Reserve2D:
                 logging.info('Using exogenous reserve data for zone ' + z)
                 reserve_2U_tot[z] = Reserve2U[z]
@@ -430,7 +427,6 @@
             else:
                 logging.info('Using generic reserve calculation for zone ' + z)
                 reserve_2U_tot[z], reserve_2D_tot[z] = generic_reserve(Load[z])  
->>>>>>> 4a9332fc
 
     # %% Store all times series and format
 
@@ -546,7 +542,7 @@
     sets_param['RampDownMaximum'] = ['au']
     sets_param['RampStartUpMaximum'] = ['au']
     sets_param['RampShutDownMaximum'] = ['au']
-    sets_param['Reserve'] = ['au']#changed this also in the gams file(in the definition and in the equations satifying the reserve demand)
+    sets_param['Reserve'] = ['au']  #changed this also in the gams file(in the definition and in the equations satifying the reserve demand)
     sets_param['StorageCapacity'] = ['au']
     sets_param['StorageChargingCapacity'] = ['au']
     sets_param['StorageChargingEfficiency'] = ['au']
