--- conflicted
+++ resolved
@@ -317,16 +317,11 @@
         profiles = profiles.reindex(idx_long, method='nearest')
 
         temp_config['StartDate'] = (y_start, 1, 1, 00, 00, 00)  # updating start date to the beginning of the year
-<<<<<<< HEAD
-        temp_config['StopDate'] = (y_start + 1, 1, 1, 00, 59, 00)
-=======
         temp_config['StopDate'] = (y_start + 1, 1, 2, 00, 59, 00)
->>>>>>> e15b32b5
         idx_tmp = pd.date_range(start=dt.datetime(*temp_config['StartDate']),
                                 end=dt.datetime(*temp_config['StopDate']),
                                 freq=pd_timestep(TimeStep)).tz_localize(None)
 
-<<<<<<< HEAD
         if config['BSFlexibleDemand'] != '':
             BSFlexDemand = pd.DataFrame(BSFlexDemand, index=idx_tmp).fillna(0)
             BSFlexDemand = BSFlexDemand.resample(pd_timestep(config['SimulationTimeStep'])).ffill()
@@ -336,12 +331,6 @@
             BSFlexSupply = pd.DataFrame(BSFlexSupply, index=idx_tmp).fillna(0)
             BSFlexSupply = BSFlexSupply.resample(pd_timestep(config['SimulationTimeStep'])).ffill()
             BSFlexSupply = BSFlexSupply.loc[idx_long, :]
-=======
-        if config['H2FlexibleDemand'] != '':
-            PtLDemand = pd.DataFrame(PtLDemand, index=idx_tmp).fillna(0)
-            PtLDemand = PtLDemand.resample(pd_timestep(config['SimulationTimeStep'])).ffill()
-            PtLDemand = PtLDemand.loc[idx_long, :]
->>>>>>> e15b32b5
 
     pickle.dump(profiles, open(os.path.join(config['SimulationDirectory'], "temp_profiles.p"), "wb"))
 
