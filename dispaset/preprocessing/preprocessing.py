# -*- coding: utf-8 -*-
"""
This is the main file of the DispaSET pre-processing tool.
It comprises a single function that generates the DispaSET simulation environment.

@author: S. Quoilin
"""
import datetime as dt
import logging
import sys

import pandas as pd
import numpy as np

from .build import build_single_run

from ..solve import solve_GAMS
from ..misc.gdx_handler import gdx_to_dataframe, gdx_to_list
from ..postprocessing.data_handler import GAMSstatus
from .utils import pd_timestep

try:
    from future.builtins import int
except ImportError:
    logging.warning(
        "Couldn't import future package. Numeric operations may differ among different versions due to incompatible "
        "variable types")
    pass


def build_simulation(config, mts_plot=None, MTSTimeStep=None):
    """
    A function that builds different simulation environments based on the hydro scheduling option in the config file
    Hydro scheduling options:
        Off      -  Hydro scheduling turned off, normal call of BuildSimulation function
        Zonal    -  Zonal variation of hydro scheduling, if zones are not individually specified in a list
                    (e.a. zones = ['AT','DE']) hydro scheduling is imposed on all active zones from the Config file
        Regional -  Regional variation of hydro scheduling, if zones from a specific region are not individually
                    specified in a list (e.a. zones = ['AT','DE']), hydro scheduling is imposed on all active zones
                    from the Config file simultaneously

    :param config:          Read config file
    :param mts_plot:        If ms_plot = True indicative plot with temporary computed reservoir levels is displayed
    :param MTSTimeStep:     Run the mid-term scheduling with a different (to speed things up). If unspecified,
                            the old MTS formulation is used
    :return SimData:        Simulation data for unit-commitment module
    """
    # Check existance of hydro scheduling module in the config file
    hydro_flag = config.get('HydroScheduling', "")  # If key does not exist it returns ""
    if (hydro_flag == "") or (hydro_flag == "Off"):
        logging.info('Simulation without mid therm scheduling')
        SimData = build_single_run(config)
    else:
        new_profiles = mid_term_scheduling(config, mts_plot=mts_plot, TimeStep=MTSTimeStep)
        # Build simulation data with new profiles
        SimData = build_single_run(config, new_profiles)
    return SimData

def _check_results(results):
    '''
    Function that checks the gams status in the results
    '''
    if "model" in results['status']:
        errors = results['status'][(results['status']['model'] != 1) & (results['status']['model'] != 8)]
        if len(errors) > 0:
            logging.critical('Some simulation errors were encountered when running the regional MTS. Some results could not be computed, for example at  time ' + str(errors.index[0]) + ', with the error message: "' + GAMSstatus('model', errors['model'].iloc[0]) + '"')
            for i in errors.index:
                errors.loc[i,'Error Message'] = GAMSstatus('model',errors['model'][i])
            sys.exit(1)
    return True

def mid_term_scheduling(config, TimeStep=None, mts_plot=None):
    """
    This function reads the DispaSET config file, searches for active zones,
    loads data for each zone individually and solves model using UCM_h_simple.gms

    :param config:          Read config file
    :param TimeStep:        Time step (1, 2, 3, 4, 6, 8, 12, 24) number of hours to be considered at once.
    :param mts_plot:        If ms_plot = True indicative plot with temporary computed reservoir levels is displayed
    :return profiles:       Newly computed profile levels
    """

    # Day/hour corresponding to the first and last days of the simulation:
    # Note that the first available data corresponds to 2015.01.31 (23.00) and the
    # last day with data is 2015.12.31 (22.00)
    import pickle
    y_start, m_start, d_start, __, __, __ = config['StartDate']
    y_end, m_end, d_end, _, _, _ = config['StopDate']

    # New configuration dictionary, specific to MTS:
    temp_config = dict(config)

    # Dates for the mid term scheduling
    if config['HydroSchedulingHorizon'] == 'Annual':
        temp_config['StartDate'] = (y_start, 1, 1, 00, 00, 00)  # updating start date to the beginning of the year
        temp_config['StopDate'] = (y_start, 12, 31, 23, 59, 00)  # updating stopdate to the end of the year
        logging.info(
            'Hydro scheduling is performed for the period between 01.01.' + str(y_start) + ' and 12.31.' + str(y_start))
    else:
        logging.info('Hydro scheduling is performed between Start and Stop dates!')

    # Indexes with the original time step:
    idx_orig = pd.date_range(start=dt.datetime(*config['StartDate']),
                             end=dt.datetime(*config['StopDate']),
                             freq=pd_timestep(config['SimulationTimeStep'])).tz_localize(None)

    if config['mts_zones'] is None:
        temp_config['mts_zones'] = config['zones']
        logging.info('MTS Simulation with all zones selected')
    else:
        temp_config['zones'] = config['mts_zones']

    # remove look ahead:
    temp_config['LookAhead'] = 0
    
    # use a LP formulation
    temp_config['SimulationType'] = 'LP clustered'

    # Adjust time step:
    if TimeStep is not None:
        # Indexes of the MTS simulation:
        idx = pd.date_range(start=dt.datetime(*temp_config['StartDate']),
                            end=dt.datetime(*temp_config['StopDate']),
                            freq=pd_timestep(TimeStep)).tz_localize(None)
        temp_config['SimulationTimeStep'] = TimeStep
        gams_file = 'UCM_h.gms'
        temp_config['HorizonLength'] = (idx[-1] - idx[0]).days
        resultfile = 'Results.gdx'
    else:
        idx = pd.date_range(start=dt.datetime(*temp_config['StartDate']),
                            end=dt.datetime(*temp_config['StopDate']),
                            freq=pd_timestep(temp_config['SimulationTimeStep'])).tz_localize(None)
        gams_file = 'UCM_h_simple.gms'
        resultfile = 'Results_simple.gdx'

    # Checking which type of hydro scheduling simulation is specified in the config file:
    if config['HydroScheduling'] == 'Zonal':
        no_of_zones = len(config['mts_zones'])
        temp_results = {}
<<<<<<< HEAD
        for i,c in enumerate(config['mts_zones']):
            logging.info('(Currently simulating Zone): ' + str(i+1) + ' out of ' + str(no_of_zones))
            temp_config['zones'] = [c]                    # Override zone that needs to be simulated
            _ = build_single_run(temp_config, MTS=True)       # Create temporary SimData
            
=======
        profiles = pd.DataFrame(index=idx)
        for i, c in enumerate(config['mts_zones']):
            logging.info('(Currently simulating Zone): ' + str(i + 1) + ' out of ' + str(no_of_zones))
            temp_config['zones'] = [c]  # Override zone that needs to be simulated
            SimData = build_single_run(temp_config)  # Create temporary SimData
            units = SimData['units']
>>>>>>> acd32ad2
            r = solve_GAMS(sim_folder=temp_config['SimulationDirectory'],
                           gams_folder=temp_config['GAMS_folder'],
                           gams_file=gams_file,
                           result_file=resultfile)
            temp_results[c] = gdx_to_dataframe(
                gdx_to_list(config['GAMS_folder'], config['SimulationDirectory'] + '/' + resultfile, varname='all',
                            verbose=True), fixindex=True, verbose=True)
            _check_results(temp_results[c])
            if 'OutputStorageLevel' not in temp_results[c]:
                logging.critical('Storage levels in zone ' + c + ' were not computed, please check that storage units '
                                 'are present in the ' + c + ' power plant database! If not, unselect ' + c +
                                 ' form the zones in the MTS module')
                sys.exit(0)
            elif len(temp_results[c]['OutputStorageLevel']) > len(idx):
                logging.critical('The number of time steps in the mid-term simulation results (' + str(
                                 len(temp_results[c]['OutputStorageLevel'])) +
                                 ') does not match the length of the index (' + str(len(idx)) + ')')
                sys.exit(0)
            elif len(temp_results[c]['OutputStorageLevel']) < len(idx):
                temp_results[c]['OutputStorageLevel'] = temp_results[c]['OutputStorageLevel'].reindex(range(1, len(idx) + 1)).fillna(0).values
            for u in temp_results[c]['OutputStorageLevel']:
                if u not in units.index:
                    logging.critical('Unit "' + u + '" is reported in the reservoir levels of the result file but does not appear in the units table')
                    sys.exit(1)
                for u_old in units.loc[u,'FormerUnits']:
                    profiles[u_old] = temp_results[c]['OutputStorageLevel'][u].values

    # Solving reservoir levels for all regions simultaneously
    elif config['HydroScheduling'] == 'Regional':
<<<<<<< HEAD
        _ = build_single_run(temp_config, MTS=True)        # Create temporary SimData
=======
        SimData = build_single_run(temp_config)  # Create temporary SimData
        units = SimData['units']
>>>>>>> acd32ad2
        r = solve_GAMS(sim_folder=temp_config['SimulationDirectory'],
                        gams_folder=temp_config['GAMS_folder'],
                        gams_file=gams_file,
                        result_file=resultfile)
        temp_results = gdx_to_dataframe(
            gdx_to_list(config['GAMS_folder'], config['SimulationDirectory'] + '/' + resultfile, varname='all',
                        verbose=True), fixindex=True, verbose=True)
        _check_results(temp_results)
        if 'OutputStorageLevel' not in temp_results:
            logging.critical('Storage levels in the selected region were not computed, please check that storage units '
                             'are present in the power plant database! If not, unselect zones with no storage units '
                             'form the zones in the MTS module')
            sys.exit(0)
        if len(temp_results['OutputStorageLevel']) < len(idx):
            profiles = temp_results['OutputStorageLevel'].reindex(range(1, len(idx) + 1)).fillna(0).set_index(idx)
        else:
<<<<<<< HEAD
            profiles = temp_results['OutputStorageLevel'].set_index(idx)   
=======
            profiles = temp_results['OutputStorageLevel'].set_index(idx)
        # Updating the profiles table with the original unit names:
        for u in profiles:
            if u not in units.index:
                logging.critical('Unit "' + u + '" is reported in the reservoir levels of the result file but does not appear in the units table')
                sys.exit(1)
            for u_old in units.loc[u,'FormerUnits']:
                profiles[u_old] = profiles[u]
            profiles.drop(u,axis=1,inplace=True)
>>>>>>> acd32ad2
    else:
        logging.error('HydroScheduling parameter should be either "Regional" or "Zonal" (case sensitive). ')
        sys.exit()
    
    # replace all 1.000000e+300 values by nan since they correspond to undefined in GAMS:
    profiles[profiles>=1E300] =  np.nan

    if mts_plot:
        profiles.plot()

    # Re-index to the main simulation time step:
    if config['SimulationTimeStep'] != temp_config['SimulationTimeStep']:
        profiles = profiles.reindex(idx_orig, method='nearest')
    pickle.dump(profiles, open("temp_profiles.p", "wb"))
    return profiles
<|MERGE_RESOLUTION|>--- conflicted
+++ resolved
@@ -137,20 +137,12 @@
     if config['HydroScheduling'] == 'Zonal':
         no_of_zones = len(config['mts_zones'])
         temp_results = {}
-<<<<<<< HEAD
-        for i,c in enumerate(config['mts_zones']):
-            logging.info('(Currently simulating Zone): ' + str(i+1) + ' out of ' + str(no_of_zones))
-            temp_config['zones'] = [c]                    # Override zone that needs to be simulated
-            _ = build_single_run(temp_config, MTS=True)       # Create temporary SimData
-            
-=======
         profiles = pd.DataFrame(index=idx)
         for i, c in enumerate(config['mts_zones']):
             logging.info('(Currently simulating Zone): ' + str(i + 1) + ' out of ' + str(no_of_zones))
             temp_config['zones'] = [c]  # Override zone that needs to be simulated
             SimData = build_single_run(temp_config)  # Create temporary SimData
             units = SimData['units']
->>>>>>> acd32ad2
             r = solve_GAMS(sim_folder=temp_config['SimulationDirectory'],
                            gams_folder=temp_config['GAMS_folder'],
                            gams_file=gams_file,
@@ -180,12 +172,8 @@
 
     # Solving reservoir levels for all regions simultaneously
     elif config['HydroScheduling'] == 'Regional':
-<<<<<<< HEAD
-        _ = build_single_run(temp_config, MTS=True)        # Create temporary SimData
-=======
         SimData = build_single_run(temp_config)  # Create temporary SimData
         units = SimData['units']
->>>>>>> acd32ad2
         r = solve_GAMS(sim_folder=temp_config['SimulationDirectory'],
                         gams_folder=temp_config['GAMS_folder'],
                         gams_file=gams_file,
@@ -202,9 +190,6 @@
         if len(temp_results['OutputStorageLevel']) < len(idx):
             profiles = temp_results['OutputStorageLevel'].reindex(range(1, len(idx) + 1)).fillna(0).set_index(idx)
         else:
-<<<<<<< HEAD
-            profiles = temp_results['OutputStorageLevel'].set_index(idx)   
-=======
             profiles = temp_results['OutputStorageLevel'].set_index(idx)
         # Updating the profiles table with the original unit names:
         for u in profiles:
@@ -214,7 +199,6 @@
             for u_old in units.loc[u,'FormerUnits']:
                 profiles[u_old] = profiles[u]
             profiles.drop(u,axis=1,inplace=True)
->>>>>>> acd32ad2
     else:
         logging.error('HydroScheduling parameter should be either "Regional" or "Zonal" (case sensitive). ')
         sys.exit()
