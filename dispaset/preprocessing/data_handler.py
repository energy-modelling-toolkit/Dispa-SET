import logging
import os
import sys

import numpy as np
import pandas as pd

from six.moves import reload_module
try:
    from future.builtins import int
except ImportError:
    pass

# List of parameters for which an external file path must be specified:
PARAMS = ['Demand', 'Outages', 'PowerPlantData', 'RenewablesAF', 'LoadShedding', 'NTC', 'Interconnections',
          'ReservoirScaledInflows', 'PriceOfNuclear', 'PriceOfBlackCoal', 'PriceOfGas', 'PriceOfFuelOil',
          'PriceOfBiomass', 'PriceOfCO2', 'ReservoirLevels', 'PriceOfLignite', 'PriceOfPeat','HeatDemand',
          'CostHeatSlack','CostLoadShedding','ShareOfFlexibleDemand']

DEFAULTS = {'PriceOfNuclear':0,'PriceOfBlackCoal':0,'PriceOfGas':0,'PriceOfFuelOil':0,'PriceOfBiomass':0,
                'PriceOfCO2':0,'PriceOfLignite':0,'PriceOfPeat':0,'LoadShedding':0,'CostHeatSlack':0,
                'CostLoadShedding':100,'ShareOfFlexibleDemand':0}

def NodeBasedTable(path,idx,zones,tablename='',default=None):
    '''
    This function loads the tabular data stored in csv files relative to each
    zone of the simulation.

    :param path:                Path to the data to be loaded
    :param idx:                 Pandas datetime index to be used for the output
    :param zones:               List with the zone codes to be considered
    :param fallback:            List with the order of data source.
    :param tablename:           String with the name of the table being processed
    :param default:             Default value to be applied if no data is found

    :return:           Dataframe with the time series for each unit
    '''
              
    paths = {}
    if os.path.isfile(path):
        paths['all'] = path
        SingleFile=True
    elif '##' in path:
        for z in zones:
            path_c = path.replace('##', str(z))
            if os.path.isfile(path_c):
                paths[str(z)] = path_c
            else:
                logging.error('No data file found for the table ' + tablename + ' and zone ' + z + '. File ' + path_c + ' does not exist')
                sys.exit(1)
        SingleFile=False
    data = pd.DataFrame(index=idx)
    if len(paths) == 0:
        logging.info('No data file found for the table ' + tablename + '. Using default value ' + str(default))
        if default is None:
            pass
        elif isinstance(default,(float,int)):
            data = pd.DataFrame(default,index=idx,columns=zones)
        else:
            logging.error('Default value provided for table ' + tablename + ' is not valid')
            sys.exit(1)
    elif SingleFile:
        # If it is only one file, there is a header with the zone code
        tmp = load_csv(paths['all'], index_col=0, parse_dates=True)
        if len(tmp.index)!=len(idx):
            logging.error('File {} index different size ({}) than desired index ({}).'.format(paths['all'],
                                                                                             len(tmp.index),
                                                                                             len(idx)))
            raise ValueError()
        if not tmp.index.is_unique:
            logging.error('The index of data file ' + paths['all'] + ' is not unique. Please check the data')
            sys.exit(1)
        if len(tmp.columns) == 1:    # if there is only one column, assign its value to all the zones, whatever the header
            try:    # if the column header is numerical, there was probably no header. Load the file again.
                float(tmp.columns[0])   # this will fail if the header is not numerical
                tmp = pd.read_csv(paths['all'], header=None, index_col=0, parse_dates=True)
                tmp = tmp.tz_localize(None)
            except:
                pass
            for key in zones:
                data[key] = tmp.iloc[:,0]
        else:
            for key in zones:
                if key in tmp:
                    data[key] = tmp[key]
                else:
                    logging.error('Zone ' + key + ' could not be found in the file ' + path + '. Using default value ' + str(default))
                    if default is None:
                        pass
                    elif isinstance(default,(float,int)):
                        data[key] = default
                    else:
                        logging.error('Default value provided for table ' + tablename + ' is not valid')
                        sys.exit(1)
    else: # assembling the files in a single dataframe:
        for z in paths:
            path = paths[z]
            # In case of separated files for each zone, there is no header
            tmp = load_csv(path, index_col=0, parse_dates=True)
            # check that the loaded file is ok:
            if not tmp.index.is_unique:
                logging.error('The index of data file ' + paths['all'] + ' is not unique. Please check the data')
                sys.exit(1)
<<<<<<< HEAD
            if len(tmp.index) != len(idx):
                logging.error('File {} index different size ({}) than desired index ({}).'.format(path,
                                                                                                  len(tmp.index),
                                                                                                  len(idx)))
            data[c] = tmp.iloc[:,0]
=======
            data[z] = tmp.iloc[:,0]
>>>>>>> 8240c3e2
     
    return data



def UnitBasedTable(plants,path,idx,zones,fallbacks=['Unit'],tablename='',default=None,RestrictWarning=None):
    '''
    This function loads the tabular data stored in csv files and assigns the
    proper values to each unit of the plants dataframe. If the unit-specific 
    value is not found in the data, the script can fallback on more generic
    data (e.g. fuel-based, technology-based, zone-based) or to the default value.
    The order in which the data should be loaded is specified in the fallback
    list. For example, ['Unit','Technology'] means that the script will first
    try to find a perfect match for the unit name in the data table. If not found,
    a column with the unit technology as header is search. If not found, the
    default value is assigned.

    :param plants:              Dataframe with the units for which data is required
    :param path:                Path to the data to be loaded
    :param idx:                 Pandas datetime index to be used for the output
    :param zones:           List with the zone codes to be considered
    :param fallback:            List with the order of data source. 
    :param tablename:           String with the name of the table being processed
    :param default:             Default value to be applied if no data is found
    :param RestrictWarning:     Only display the warnings if the unit belongs to the list of technologies provided in this parameter
    
    :return:           Dataframe with the time series for each unit
    '''
              
    paths = {}
    if os.path.isfile(path):
        paths['all'] = path
        SingleFile=True
    elif '##' in path:
        for z in zones:
            path_c = path.replace('##', str(z))
            if os.path.isfile(path_c):
                paths[str(z)] = path_c
            else:
                logging.critical('No data file found for the table ' + tablename + ' and zone ' + z + '. File ' + path_c + ' does not exist')
#                sys.exit(1)
        SingleFile=False
    data = pd.DataFrame(index=idx)
    if len(paths) == 0:
        logging.info('No data file found for the table ' + tablename + '. Using default value ' + str(default))
        if default is None:
            out = pd.DataFrame(index=idx)
        elif isinstance(default,(float,int)):
            out = pd.DataFrame(default,index=idx,columns=plants['Unit'])
        else:
            logging.error('Default value provided for table ' + tablename + ' is not valid')
            sys.exit(1)
    else: # assembling the files in a single dataframe:
        columns = []
        for z in paths:
            path = paths[z]
            tmp = load_csv(path, index_col=0, parse_dates=True)
            # check that the loaded file is ok:
            if not tmp.index.is_unique:
                logging.error('The index of data file ' + path + ' is not unique. Please check the data')
                sys.exit(1)
            if SingleFile:
                for key in tmp:
                    data[key] = tmp[key]                
            else:    # use the multi-index header with the zone
                for key in tmp:
                    columns.append((z,key))
                    data[z+','+key] = tmp[key]
        if not SingleFile:
            data.columns = pd.MultiIndex.from_tuples(columns, names=['Zone', 'Data'])
        # For each plant and each fallback key, try to find the corresponding column in the data
        out = pd.DataFrame(index=idx)
        for j in plants.index:
            warning = True
            if not RestrictWarning is None:
                warning = False
                if plants.loc[j,'Technology'] in RestrictWarning:
                    warning=True
            u = plants.loc[j,'Unit']
            found = False
            for i,key in enumerate(fallbacks):
                if SingleFile:
                    header = plants.loc[j,key]
                else:
                    header = (plants.loc[j,'Zone'],plants.loc[j,key])
                if header in data:
                    out[u] = data[header]
                    found = True
                    if i > 0 and warning:
                        logging.warning('No specific information was found for unit ' + u + ' in table ' + tablename + '. The generic information for ' + str(header) + ' has been used')
                    break
            if not found:
                if warning:
                    logging.info('No specific information was found for unit ' + u + ' in table ' + tablename + '. Using default value ' + str(default))
                if not default is None:
                    out[u] = default
    if not out.columns.is_unique:
        logging.error('The column headers of table "' + tablename + '" are not unique!. The following headers are duplicated: ' + str(out.columns.get_duplicates()))
        sys.exit(1)
    return out



def merge_series(plants, data, mapping, method='WeightedAverage', tablename=''):
    """
    Function that merges the times series corresponding to the merged units (e.g. outages, inflows, etc.)

    :param plants:      Pandas dataframe with the information relative to the original units
    :param data:        Pandas dataframe with the time series and the original unit names as column header
    :param mapping:     Mapping between the merged units and the original units. Output of the clustering function
    :param method:      Select the merging method ('WeightedAverage'/'Sum')
    :param tablename:   Name of the table being processed (e.g. 'Outages'), used in the warnings
    :return merged:     Pandas dataframe with the merged time series when necessary
    """
    # backward compatibility:
    if not "Nunits" in plants:
        plants['Nunits'] = 1

    plants.index = range(len(plants))
    merged = pd.DataFrame(index=data.index)
    unitnames = plants.Unit.values.tolist()
    # First check the data:
    if not isinstance(data,pd.DataFrame):
        logging.error('The input "' + tablename + '" to the merge_series function must be a dataframe')
        sys.exit(1)
    for key in data:
        if str(data[key].dtype) not in ['bool','int','float','float16', 'float32', 'float64', 'float128','int8', 'int16', 'int32', 'int64']:
            logging.critical('The column "' + str(key) + '" of table + "' + tablename + '" is not numeric!')
    for key in data:
        if key in unitnames:
            i = unitnames.index(key)
            newunit = mapping['NewIndex'][i]
            if newunit not in merged:  # if the columns name is in the mapping and the new unit has not been processed yet
                oldindexes = mapping['FormerIndexes'][newunit]
                oldnames = [plants['Unit'][x] for x in oldindexes]
                if all([name in data for name in oldnames]):
                    subunits = data[oldnames]
                else:
                    for name in oldnames:
                        if name not in data:
                            logging.critical('The column "' + name + '" is required for the aggregation of unit "' + key +
                                             '", but it has not been found in the input data')
                            sys.exit(1)
                value = np.zeros(len(data))
                # Renaming the subunits df headers with the old plant indexes instead of the unit names:
                subunits.columns = mapping['FormerIndexes'][newunit]
                if method == 'WeightedAverage':
                    for idx in oldindexes:
                        name = plants['Unit'][idx]
                        value = value + subunits[idx] * np.maximum(1e-9, plants['PowerCapacity'][idx]*plants['Nunits'][idx])
                    P_j = np.sum(np.maximum(1e-9, plants['PowerCapacity'][oldindexes]*plants['Nunits'][oldindexes]))
                    merged[newunit] = value / P_j
                elif method == 'Sum':
                    merged[newunit] = subunits.sum(axis=1)
                else:
                    logging.critical('Method "' + str(method) + '" unknown in function MergeSeries')
                    sys.exit(1)
        elif key in plants['Unit']:
            if not isinstance(key, tuple):  # if the columns header is a tuple, it does not come from the data and has been added by Dispa-SET
                logging.warning('Column ' + str(key) + ' present in the table "' + tablename + '" not found in the mapping between original and clustered units. Skipping')
        else:
            if not isinstance(key, tuple):  # if the columns header is a tuple, it does not come from the data and has been added by Dispa-SET
                logging.warning('Column ' + str(key) + ' present in the table "' + tablename + '" not found in the table of power plants. Skipping')
    return merged


def define_parameter(sets_in, sets, value=0):
    """
    Function to define a DispaSET parameter and fill it with a constant value

    :param sets_in:     List with the labels of the sets corresponding to the parameter
    :param sets:        dictionary containing the definition of all the sets (must comprise those referenced in sets_in)
    :param value:       Default value to attribute to the parameter
    """
    if value == 'bool':
        values = np.zeros([len(sets[setx]) for setx in sets_in], dtype='bool')
    elif value == 0:
        values = np.zeros([len(sets[setx]) for setx in sets_in])
    elif value == 1:
        values = np.ones([len(sets[setx]) for setx in sets_in])
    else:
        values = np.ones([len(sets[setx]) for setx in sets_in]) * value
    return {'sets': sets_in, 'val': values}


def invert_dic_df(dic,tablename=''):
    """
    Function that takes as input a dictionary of dataframes, and inverts the key of
    the dictionary with the columns headers of the dataframes

    :param dic: dictionary of dataframes, with the same columns headers and the same index
    :param tablename: string with the name of the table being processed (for the error msg)
    :returns: dictionary of dataframes, with swapped headers
    """
    # keys are defined as the keys of the original dictionary, cols are the columns of the original dataframe
    # items are the keys of the output dictionary, i.e. the columns of the original dataframe
    dic_out = {}
    # First, check that all indexes have the same length:
    index = dic[dic.keys()[0]].index
    for key in dic:
        if len(dic[key].index) != len(index):
            logging.error('The indexes of the data tables "' + tablename + '" are not equal in all the files')
            sys.exit(1)
    # Then put the data in a panda Panel with minor orientation:
    panel = pd.Panel.fromDict(dic, orient='minor')
    # Display a warning if some items are missing in the original data:
    for item in panel.items:
        for key in dic.keys():
            if item not in dic[key].columns:
                logging.warning('The column "' + item + '" is not present in "' + key + '" for the "' + tablename + '" data. Zero will be assumed')
        dic_out[item] = panel[item].fillna(0)
    return dic_out


def write_to_excel(xls_out, list_vars):
    """
    Function that reads all the variables (in list_vars) and inserts them one by one to excel

    :param xls_out: The path of the folder where the excel files are to be written
    :param list_vars: List containing the dispaset variables
    :returns: Binary variable (True)
    """


    reload_module(sys)
    try: # Hack needed in 2.7
        sys.setdefaultencoding("utf-8")
    except:
        pass

    if not os.path.exists(xls_out):
        os.mkdir(xls_out)


        # Printing all sets in one sheet:
    writer = pd.ExcelWriter(os.path.join(xls_out, 'InputDispa-SET - Sets.xlsx'), engine='xlsxwriter')

    [sets, parameters] = list_vars

    try:
        config = parameters['Config']['val']
        first_day = pd.datetime(config[0, 0], config[0, 1], config[0, 2], 0)
        last_day = pd.datetime(config[1, 0], config[1, 1], config[1, 2], 23)
        dates = pd.date_range(start=first_day, end=last_day, freq='1h')
    except:
        dates = []

    i = 0
    for s in sets:
        df = pd.DataFrame(sets[s], columns=[s])
        df.to_excel(writer, sheet_name='Sets', startrow=1, startcol=i, header=True, index=False)
        i += 1
    writer.save()
    logging.info('All sets successfully written to excel')

    # Printing each parameter in a separate sheet and workbook:
    for p in parameters:
        var = parameters[p]
        dim = len(var['sets'])
        if var['sets'][-1] == 'h' and isinstance(dates, pd.DatetimeIndex) and dim > 1:
            if len(dates) != var['val'].shape[-1]:
                logging.critical('The date range in the Config variable (' + str(
                    len(dates)) + ' time steps) does not match the length of the time index (' + str(
                    var['val'].shape[-1]) + ') for variable ' + p)
                sys.exit(1)
            var['firstrow'] = 5
        else:
            var['firstrow'] = 1
        writer = pd.ExcelWriter(os.path.join(xls_out, 'InputDispa-SET - ' + p + '.xlsx'), engine='xlsxwriter')
        if dim == 1:
            df = pd.DataFrame(var['val'], columns=[p], index=sets[var['sets'][0]])
            df.to_excel(writer, sheet_name=p, startrow=var['firstrow'], startcol=0, header=True, index=True)
            worksheet = writer.sheets[p]
            worksheet.write_string(0, 0, p + '(' + var['sets'][0] + ')')
            worksheet.set_column(0, 0, 30)
        elif dim == 2:
            list_sets = [sets[var['sets'][0]], sets[var['sets'][1]]]
            values = var['val']
            df = pd.DataFrame(values, columns=list_sets[1], index=list_sets[0])
            df.to_excel(writer, sheet_name=p, startrow=var['firstrow'], startcol=0, header=True, index=True)
            worksheet = writer.sheets[p]
            if var['firstrow'] == 5:
                worksheet.write_row(1, 1, dates.year)
                worksheet.write_row(2, 1, dates.month)
                worksheet.write_row(3, 1, dates.day)
                worksheet.write_row(4, 1, dates.hour + 1)
            worksheet.write_string(0, 0, p + '(' + var['sets'][0] + ',' + var['sets'][1] + ')')
            worksheet.freeze_panes(var['firstrow'] + 1, 1)
            worksheet.set_column(0, 0, 30)
        elif dim == 3:
            list_sets = [sets[var['sets'][0]], sets[var['sets'][1]], sets[var['sets'][2]]]
            values = var['val']
            for i in range(len(list_sets[0])):
                key = list_sets[0][i]
                Nrows = len(list_sets[1])
                df = pd.DataFrame(values[i, :, :], columns=list_sets[2], index=list_sets[1])
                df.to_excel(writer, sheet_name=p, startrow=var['firstrow'] + 1 + i * Nrows, startcol=1, header=False,
                            index=True)
                df2 = pd.DataFrame(np.array([key]).repeat(Nrows))
                df2.to_excel(writer, sheet_name=p, startrow=var['firstrow'] + 1 + i * Nrows, startcol=0, header=False,
                             index=False)
            worksheet = writer.sheets[p]
            if var['firstrow'] == 5:
                worksheet.write_row(1, 2, dates.year)
                worksheet.write_row(2, 2, dates.month)
                worksheet.write_row(3, 2, dates.day)
                worksheet.write_row(4, 2, dates.hour + 1)
            worksheet.write_string(0, 0, p + '(' + var['sets'][0] + ',' + var['sets'][1] + ',' + var['sets'][2] + ')')
            worksheet.write_string(var['firstrow'] - 1, 0, var['sets'][0])
            worksheet.write_string(var['firstrow'] - 1, 1, var['sets'][1])
            worksheet.freeze_panes(var['firstrow'], 2)
            worksheet.set_column(0, 1, 30)
            df = pd.DataFrame(columns=list_sets[2])
            df.to_excel(writer, sheet_name=p, startrow=var['firstrow'], startcol=2, header=True, index=False)
        else:
            logging.error('Only three dimensions currently supported. Parameter ' + p + ' has ' + str(dim) + ' dimensions.')
        writer.save()
        logging.info('Parameter ' + p + ' successfully written to excel')


    # Writing a gams file to process the excel sheets:
    gmsfile = open(os.path.join(xls_out, 'make_gdx.gms'), 'w')
    i = 0

    for s in sets:
        gmsfile.write('\n')
        gmsfile.write('$CALL GDXXRW "InputDispa-SET - Sets.xlsx" Set=' + s + ' rng=' + chr(
            i + ord('A')) + '3 Rdim=1  O=' + s + '.gdx \n')
        gmsfile.write('$GDXIN ' + s + '.gdx \n')
        gmsfile.write('Set ' + s + '; \n')
        gmsfile.write('$LOAD ' + s + '\n')
        gmsfile.write('$GDXIN \n')
        i = i + 1

    for p in parameters:
        var = parameters[p]
        dim = len(var['sets'])
        gmsfile.write('\n')
        if dim == 1:
            gmsfile.write('$CALL GDXXRW "InputDispa-SET - ' + p + '.xlsx" par=' + p + ' rng=A' + str(
                var['firstrow'] + 1) + ' Rdim=1 \n')
        elif dim == 2:
            gmsfile.write('$CALL GDXXRW "InputDispa-SET - ' + p + '.xlsx" par=' + p + ' rng=A' + str(
                var['firstrow'] + 1) + ' Rdim=1 Cdim=1 \n')
        elif dim == 3:
            gmsfile.write('$CALL GDXXRW "InputDispa-SET - ' + p + '.xlsx" par=' + p + ' rng=A' + str(
                var['firstrow'] + 1) + ' Rdim=2 Cdim=1 \n')
        gmsfile.write('$GDXIN "InputDispa-SET - ' + p + '.gdx" \n')
        gmsfile.write('Parameter ' + p + '; \n')
        gmsfile.write('$LOAD ' + p + '\n')
        gmsfile.write('$GDXIN \n')

    gmsfile.write('\n')
    gmsfile.write('Execute_Unload "Inputs.gdx"')
    gmsfile.close()

    logging.info('Data Successfully written to the ' + xls_out + ' directory.')


def load_csv(filename, TempPath='.pickle', header=0, skiprows=None, skipfooter=0, index_col=None, parse_dates=False):
    """
    Function that loads acsv sheet into a dataframe and saves a temporary pickle version of it.
    If the pickle is newer than the sheet, do no load the sheet again.

    :param filename: path to csv file
    :param TempPath: path to store the temporary data files
    """

    import hashlib
    m = hashlib.new('md5', filename.encode('utf-8'))
    resultfile_hash = m.hexdigest()
    filepath_pandas = TempPath + os.sep + resultfile_hash + '.p'
    
    if not os.path.isdir(TempPath):
        os.mkdir(TempPath)
    if not os.path.isfile(filepath_pandas):
        time_pd = 0
    else:
        time_pd = os.path.getmtime(filepath_pandas)
    if os.path.getmtime(filename) > time_pd:
        data = pd.read_csv(filename, header=header, skiprows=skiprows, skipfooter=skipfooter, index_col=index_col,
                           parse_dates=parse_dates)
        if parse_dates:
            data.index = data.index.tz_localize(None)
        data.to_pickle(filepath_pandas)
    else:
        data = pd.read_pickle(filepath_pandas)
    return data


def load_config_excel(ConfigFile,AbsPath=True):
    """
    Function that loads the DispaSET excel config file and returns a dictionary
    with the values

    :param ConfigFile: String with (relative) path to the DispaSET excel configuration file
    :param AbsPath:    If true, relative paths are automatically changed into absolute paths (recommended)
    """
    import xlrd
    wb = xlrd.open_workbook(filename=ConfigFile)  # Option for csv to be added later
    sheet = wb.sheet_by_name('main')

    config = {}
    config['SimulationDirectory'] = sheet.cell_value(17, 2)
    config['WriteExcel'] = sheet.cell_value(18, 2)
    config['WriteGDX'] = sheet.cell_value(19, 2)
    config['WritePickle'] = sheet.cell_value(20, 2)
    config['GAMS_folder'] = sheet.cell_value(21, 2)
    config['cplex_path'] = sheet.cell_value(22, 2)

    config['StartDate'] = xlrd.xldate_as_tuple(sheet.cell_value(30, 2), wb.datemode)
    config['StopDate'] = xlrd.xldate_as_tuple(sheet.cell_value(31, 2), wb.datemode)
    config['HorizonLength'] = int(sheet.cell_value(32, 2))
    config['LookAhead'] = int(sheet.cell_value(33, 2))

    config['SimulationType'] = sheet.cell_value(46, 2)
    config['ReserveCalculation'] = sheet.cell_value(47, 2)
    config['AllowCurtailment'] = sheet.cell_value(48, 2)

    # List of parameters for which an external file path must be specified:
    global PARAMS
    for i, param in enumerate(PARAMS):
        config[param] = sheet.cell_value(61 + i, 2)
    if AbsPath:
    # Changing all relative paths to absolute paths. Relative paths must be defined 
    # relative to the parent folder of the config file.
        abspath = os.path.abspath(ConfigFile)
        basefolder = os.path.abspath(os.path.join(os.path.dirname(abspath),os.pardir))
        if not os.path.isabs(config['SimulationDirectory']):
            config['SimulationDirectory'] = os.path.join(basefolder,config['SimulationDirectory'])
        for param in PARAMS:
            if not os.path.isabs(config[param]):
                config[param] = os.path.join(basefolder,config[param])

    config['default'] = {}
    config['default']['PriceOfNuclear'] = sheet.cell_value(69, 5)
    config['default']['PriceOfBlackCoal'] = sheet.cell_value(70, 5)
    config['default']['PriceOfGas'] = sheet.cell_value(71, 5)
    config['default']['PriceOfFuelOil'] = sheet.cell_value(72, 5)
    config['default']['PriceOfBiomass'] = sheet.cell_value(73, 5)
    config['default']['PriceOfCO2'] = sheet.cell_value(74, 5)
    config['default']['PriceOfLignite'] = sheet.cell_value(76, 5)
    config['default']['PriceOfPeat'] = sheet.cell_value(77, 5)
    config['default']['LoadShedding'] = sheet.cell_value(65, 5)
    config['default']['CostHeatSlack'] = sheet.cell_value(79, 5)
    config['default']['CostLoadShedding'] = sheet.cell_value(80, 5)
<<<<<<< HEAD
    config['default']['ShareOfFlexibleDemand'] = sheet.cell_value(81, 5)
    for def_value in config['default']:
        if config['default'][def_value] =='':
            logging.warning('No value was provided in config file for {}. Will use {}'.format(def_value, DEFAULTS[def_value]))
            config['default'][def_value] = DEFAULTS[def_value]
    # read the list of countries to consider:
=======

    # read the list of zones to consider:
>>>>>>> 8240c3e2
    def read_truefalse(sheet, rowstart, colstart, rowstop, colstop):
        """
        Function that reads a two column format with a list of strings in the first
        columns and a list of true false in the second column
        The list of strings associated with a True value is returned
        """
        out = []
        for i in range(rowstart, rowstop):
            if sheet.cell_value(i, colstart + 1) == 1:
                out.append(sheet.cell_value(i, colstart))
        return out

    config['zones'] = read_truefalse(sheet, 86, 1, 102, 3)
    config['zones'] = config['zones'] + read_truefalse(sheet, 86, 4, 102, 6)

    config['modifiers'] = {}
    config['modifiers']['Demand'] = sheet.cell_value(111, 2)
    config['modifiers']['Wind'] = sheet.cell_value(112, 2)
    config['modifiers']['Solar'] = sheet.cell_value(113, 2)
    config['modifiers']['Storage'] = sheet.cell_value(114, 2)

    # Read the technologies participating to reserve markets:
    config['ReserveParticipation'] = read_truefalse(sheet, 131, 1, 145, 3)

    logging.info("Using config file " + ConfigFile + " to build the simulation environment")
    logging.info("Using " + config['SimulationDirectory'] + " as simulation folder")

    return config

def load_config_yaml(filename,AbsPath=True):
    """ Loads YAML file to dictionary"""
    import yaml
    with open(filename, 'r') as f:
        try:
            config = yaml.load(f)
        except yaml.YAMLError as exc:
            logging.error('Cannot parse config file: {}'.format(filename))
            raise exc

    # Define missing parameters if they were not provided in the config file
    global PARAMS
    for param in PARAMS:
        if param not in config:
            config[param] = ''    
    global DEFAULTS
    for key in DEFAULTS:
        if key not in config['default']:
            config['default'][key]=DEFAULTS[key]

    if AbsPath:
    # Changing all relative paths to absolute paths. Relative paths must be defined 
    # relative to the parent folder of the config file.
        abspath = os.path.abspath(filename)
        basefolder = os.path.abspath(os.path.join(os.path.dirname(abspath),os.pardir))
        if not os.path.isabs(config['SimulationDirectory']):
            config['SimulationDirectory'] = os.path.join(basefolder,config['SimulationDirectory'])
        for param in PARAMS:
            if not os.path.isabs(config[param]):
                config[param] = os.path.join(basefolder,config[param])
    
    return config

def export_yaml_config(ExcelFile,YAMLFile):
    """
    Function that loads the DispaSET excel config file and dumps it as a yaml file.

    :param ExcelFile:   Path to the Excel config file
    :param YAMLFile:    Path to the YAML config file to be written
    """
    import yaml
    config = load_config_excel(ExcelFile,AbsPath=False)
    with open(YAMLFile, 'w') as outfile:
        yaml.dump(config, outfile, default_flow_style=False)
    return True<|MERGE_RESOLUTION|>--- conflicted
+++ resolved
@@ -101,15 +101,11 @@
             if not tmp.index.is_unique:
                 logging.error('The index of data file ' + paths['all'] + ' is not unique. Please check the data')
                 sys.exit(1)
-<<<<<<< HEAD
             if len(tmp.index) != len(idx):
                 logging.error('File {} index different size ({}) than desired index ({}).'.format(path,
                                                                                                   len(tmp.index),
                                                                                                   len(idx)))
-            data[c] = tmp.iloc[:,0]
-=======
             data[z] = tmp.iloc[:,0]
->>>>>>> 8240c3e2
      
     return data
 
@@ -556,17 +552,12 @@
     config['default']['LoadShedding'] = sheet.cell_value(65, 5)
     config['default']['CostHeatSlack'] = sheet.cell_value(79, 5)
     config['default']['CostLoadShedding'] = sheet.cell_value(80, 5)
-<<<<<<< HEAD
     config['default']['ShareOfFlexibleDemand'] = sheet.cell_value(81, 5)
     for def_value in config['default']:
         if config['default'][def_value] =='':
             logging.warning('No value was provided in config file for {}. Will use {}'.format(def_value, DEFAULTS[def_value]))
             config['default'][def_value] = DEFAULTS[def_value]
-    # read the list of countries to consider:
-=======
-
     # read the list of zones to consider:
->>>>>>> 8240c3e2
     def read_truefalse(sheet, rowstart, colstart, rowstop, colstop):
         """
         Function that reads a two column format with a list of strings in the first
